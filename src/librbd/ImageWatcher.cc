// -*- mode:C++; tab-width:8; c-basic-offset:2; indent-tabs-mode:t -*-
// vim: ts=8 sw=2 smarttab
#include "librbd/ImageWatcher.h"
#include "librbd/AioCompletion.h"
#include "librbd/ImageCtx.h"
#include "librbd/ObjectMap.h"
#include "cls/lock/cls_lock_client.h"
#include "cls/lock/cls_lock_types.h"
#include "include/encoding.h"
#include "include/stringify.h"
#include "common/errno.h"
#include "common/Timer.h"
#include <sstream>
#include <boost/bind.hpp>
#include <boost/function.hpp>
#include <boost/scope_exit.hpp>

#define dout_subsys ceph_subsys_rbd
#undef dout_prefix
#define dout_prefix *_dout << "librbd::ImageWatcher: "

static void decode(librbd::RemoteAsyncRequest &request,
		   bufferlist::iterator &iter) {
  ::decode(request.gid, iter);
  ::decode(request.handle, iter);
  ::decode(request.request_id, iter);
}

static void encode(const librbd::RemoteAsyncRequest &request, bufferlist &bl) {
  ::encode(request.gid, bl);
  ::encode(request.handle, bl);
  ::encode(request.request_id, bl);
}

static std::ostream &operator<<(std::ostream &out,
				const librbd::RemoteAsyncRequest &request) {
  out << "[" << request.gid << "," << request.handle << ","
      << request.request_id << "]";
  return out;
}

namespace librbd {

static const std::string WATCHER_LOCK_TAG = "internal";
static const std::string WATCHER_LOCK_COOKIE_PREFIX = "auto";

static const uint64_t	NOTIFY_TIMEOUT = 5000;
static const uint8_t	NOTIFY_VERSION = 1;
static const double	RETRY_DELAY_SECONDS = 1.0;

enum {
  NOTIFY_OP_ACQUIRED_LOCK  = 0,
  NOTIFY_OP_RELEASED_LOCK  = 1,
  NOTIFY_OP_REQUEST_LOCK   = 2,
  NOTIFY_OP_HEADER_UPDATE  = 3,
  NOTIFY_OP_ASYNC_PROGRESS = 4,
  NOTIFY_OP_ASYNC_COMPLETE = 5,
  NOTIFY_OP_FLATTEN 	   = 6,
  NOTIFY_OP_RESIZE 	   = 7,
  NOTIFY_OP_SNAP_CREATE    = 8
};

ImageWatcher::ImageWatcher(ImageCtx &image_ctx)
  : m_image_ctx(image_ctx),
    m_watch_lock("librbd::ImageWatcher::m_watch_lock"),
    m_watch_ctx(*this), m_watch_handle(0),
    m_watch_state(WATCH_STATE_UNREGISTERED),
    m_lock_owner_state(LOCK_OWNER_STATE_NOT_LOCKED),
    m_finisher(new Finisher(image_ctx.cct)),
    m_timer_lock("librbd::ImageWatcher::m_timer_lock"),
    m_timer(new SafeTimer(image_ctx.cct, m_timer_lock)),
    m_async_request_lock("librbd::ImageWatcher::m_async_request_lock"),
    m_aio_request_lock("librbd::ImageWatcher::m_aio_request_lock"),
    m_retry_aio_context(NULL)
{
  m_finisher->start();
  m_timer->init();
}

ImageWatcher::~ImageWatcher()
{
  {
    Mutex::Locker l(m_timer_lock);
    m_timer->shutdown();
  }
  {
    RWLock::RLocker l(m_watch_lock);
    assert(m_watch_state != WATCH_STATE_REGISTERED);
  }
  m_finisher->stop();
  delete m_finisher;
}

bool ImageWatcher::is_lock_supported() const {
  assert(m_image_ctx.owner_lock.is_locked());
  return ((m_image_ctx.features & RBD_FEATURE_EXCLUSIVE_LOCK) != 0 &&
	  !m_image_ctx.read_only && m_image_ctx.snap_id == CEPH_NOSNAP);
}

bool ImageWatcher::is_lock_owner() const {
  assert(m_image_ctx.owner_lock.is_locked());
  return m_lock_owner_state == LOCK_OWNER_STATE_LOCKED;
}

int ImageWatcher::register_watch() {
  ldout(m_image_ctx.cct, 10) << "registering image watcher" << dendl;

  RWLock::WLocker l(m_watch_lock);
  assert(m_watch_state == WATCH_STATE_UNREGISTERED);
  int r = m_image_ctx.md_ctx.watch2(m_image_ctx.header_oid,
				    &m_watch_handle,
				    &m_watch_ctx);
  if (r < 0) {
    return r;
  }

  m_watch_state = WATCH_STATE_REGISTERED;
  return 0;
}

int ImageWatcher::unregister_watch() {
  ldout(m_image_ctx.cct, 10)  << "unregistering image watcher" << dendl;

  {
    Mutex::Locker l(m_aio_request_lock);
    assert(m_aio_requests.empty());
  }

  cancel_async_requests();
  m_finisher->wait_for_empty();

  int r = 0;
  {
    RWLock::WLocker l(m_watch_lock);
    assert(m_watch_state != WATCH_STATE_UNREGISTERED);
    if (m_watch_state == WATCH_STATE_REGISTERED) {
      r = m_image_ctx.md_ctx.unwatch2(m_watch_handle);
    }
    m_watch_state = WATCH_STATE_UNREGISTERED;
  }

  librados::Rados rados(m_image_ctx.md_ctx);
  rados.watch_flush();
  return r;
}

int ImageWatcher::try_lock() {
  assert(m_image_ctx.owner_lock.is_wlocked());
  assert(m_lock_owner_state == LOCK_OWNER_STATE_NOT_LOCKED);

  while (true) {
    int r = lock();
    if (r != -EBUSY) {
      return r;
    }

    // determine if the current lock holder is still alive
    entity_name_t locker;
    std::string locker_cookie;
    std::string locker_address;
    uint64_t locker_handle;
    r = get_lock_owner_info(&locker, &locker_cookie, &locker_address,
			    &locker_handle);
    if (r < 0) {
      return r;
    }
    if (locker_cookie.empty() || locker_address.empty()) {
      // lock is now unlocked ... try again
      continue;
    }

    std::list<obj_watch_t> watchers;
    r = m_image_ctx.md_ctx.list_watchers(m_image_ctx.header_oid, &watchers);
    if (r < 0) {
      return r;
    }

    for (std::list<obj_watch_t>::iterator iter = watchers.begin();
	 iter != watchers.end(); ++iter) {
      if ((strncmp(locker_address.c_str(),
                   iter->addr, sizeof(iter->addr)) == 0) &&
	  (locker_handle == iter->cookie)) {
	return 0;
      }
    }

<<<<<<< HEAD
    md_config_t *conf = m_image_ctx.cct->_conf;
    if (conf->rbd_blacklist_on_break_lock) {
      ldout(m_image_ctx.cct, 1) << "blacklisting client: " << locker << "@"
				<< locker_address << dendl;
      librados::Rados rados(m_image_ctx.md_ctx);
      r = rados.blacklist_add(locker_address,
			      conf->rbd_blacklist_expire_seconds);
      if (r < 0) {
        lderr(m_image_ctx.cct) << "unable to blacklist client: "
			       << cpp_strerror(r) << dendl;
        return r;
      }
    }

    ldout(m_image_ctx.cct, 1) << "breaking exclusive lock: " << locker << dendl;
=======
    ldout(m_image_ctx.cct, 5) << "breaking exclusive lock: " << locker << dendl;
>>>>>>> 9f2f306f
    r = rados::cls::lock::break_lock(&m_image_ctx.md_ctx,
                                     m_image_ctx.header_oid, RBD_LOCK_NAME,
                                     locker_cookie, locker);
    if (r < 0 && r != -ENOENT) {
      return r;
    }
  }
  return 0;
}

int ImageWatcher::request_lock(
    const boost::function<int(AioCompletion*)>& restart_op, AioCompletion* c) {
  assert(m_image_ctx.owner_lock.is_locked());
  assert(m_lock_owner_state == LOCK_OWNER_STATE_NOT_LOCKED);

  {
    Mutex::Locker l(m_aio_request_lock);
    bool request_pending = !m_aio_requests.empty();
    ldout(m_image_ctx.cct, 15) << "queuing aio request: " << c
			       << dendl;
    m_aio_requests.push_back(std::make_pair(restart_op, c));
    if (request_pending) {
      return 0;
    }
  }

  RWLock::RLocker l(m_watch_lock);
  if (m_watch_state == WATCH_STATE_REGISTERED) {
    ldout(m_image_ctx.cct, 10) << "requesting exclusive lock" << dendl;

    // run notify request in finisher to avoid blocking aio path
    FunctionContext *ctx = new FunctionContext(
      boost::bind(&ImageWatcher::notify_request_lock, this));
    m_finisher->queue(ctx);
  }
  return 0;
}

bool ImageWatcher::try_request_lock() {
  assert(m_image_ctx.owner_lock.is_locked());
  if (is_lock_owner()) {
    return true;
  }

  int r = 0;
  m_image_ctx.owner_lock.put_read();
  {
    RWLock::WLocker l(m_image_ctx.owner_lock);
    if (!is_lock_owner()) {
      r = try_lock();
    }
  }
  m_image_ctx.owner_lock.get_read();

  if (r < 0) {
    ldout(m_image_ctx.cct, 5) << "failed to acquire exclusive lock:"
			      << cpp_strerror(r) << dendl;
    return false;
  }

  if (is_lock_owner()) {
    ldout(m_image_ctx.cct, 15) << "successfully acquired exclusive lock"
			       << dendl;
  } else {
    ldout(m_image_ctx.cct, 15) << "unable to acquire exclusive lock, retrying"
			       << dendl;
  }
  return is_lock_owner();
}

void ImageWatcher::finalize_request_lock() {
  cancel_retry_aio_requests();

  bool owned_lock;
  {
    RWLock::RLocker l(m_image_ctx.owner_lock);
    owned_lock = try_request_lock();
  }
  if (owned_lock) {
    retry_aio_requests();
  } else {
    schedule_retry_aio_requests(true);
  }
}

int ImageWatcher::get_lock_owner_info(entity_name_t *locker, std::string *cookie,
				      std::string *address, uint64_t *handle) {
  std::map<rados::cls::lock::locker_id_t,
	   rados::cls::lock::locker_info_t> lockers;
  ClsLockType lock_type;
  std::string lock_tag;
  int r = rados::cls::lock::get_lock_info(&m_image_ctx.md_ctx,
					  m_image_ctx.header_oid,
					  RBD_LOCK_NAME, &lockers, &lock_type,
					  &lock_tag);
  if (r < 0) {
    return r;
  }

  if (lockers.empty()) {
    ldout(m_image_ctx.cct, 20) << "no lockers detected" << dendl;
    return 0;
  }

  if (lock_tag != WATCHER_LOCK_TAG) {
    ldout(m_image_ctx.cct, 5) << "locked by external mechanism: tag="
			      << lock_tag << dendl;
    return -EBUSY;
  }

  if (lock_type == LOCK_SHARED) {
    ldout(m_image_ctx.cct, 5) << "shared lock type detected" << dendl;
    return -EBUSY;
  }

  std::map<rados::cls::lock::locker_id_t,
           rados::cls::lock::locker_info_t>::iterator iter = lockers.begin();
  if (!decode_lock_cookie(iter->first.cookie, handle)) {
    ldout(m_image_ctx.cct, 5) << "locked by external mechanism: cookie="
			      << iter->first.cookie << dendl;
    return -EBUSY;
  }

  *locker = iter->first.locker;
  *cookie = iter->first.cookie;
  *address = stringify(iter->second.addr);
  ldout(m_image_ctx.cct, 10) << "retrieved exclusive locker: " << *locker
			     << "@" << *address << dendl;
  return 0;
}

int ImageWatcher::lock() {
  int r = rados::cls::lock::lock(&m_image_ctx.md_ctx, m_image_ctx.header_oid,
				 RBD_LOCK_NAME, LOCK_EXCLUSIVE,
				 encode_lock_cookie(), WATCHER_LOCK_TAG, "",
				 utime_t(), 0);
  if (r < 0) {
    return r;
  }

  ldout(m_image_ctx.cct, 10) << "acquired exclusive lock" << dendl;
  m_lock_owner_state = LOCK_OWNER_STATE_LOCKED;

  if (m_image_ctx.object_map != NULL) {
    r = m_image_ctx.object_map->lock();
    if (r < 0 && r != -ENOENT) {
      unlock();
      return r;
    }
    m_image_ctx.object_map->refresh();
  }

  bufferlist bl;
  ENCODE_START(NOTIFY_VERSION, NOTIFY_VERSION, bl);
  ::encode(NOTIFY_OP_ACQUIRED_LOCK, bl);
  ENCODE_FINISH(bl);

  // send the notification when we aren't holding locks
  FunctionContext *ctx = new FunctionContext(
    boost::bind(&IoCtx::notify2, &m_image_ctx.md_ctx, m_image_ctx.header_oid,
		bl, NOTIFY_TIMEOUT, reinterpret_cast<bufferlist *>(NULL)));
  m_finisher->queue(ctx);
  return 0;
}

int ImageWatcher::unlock()
{
  assert(m_image_ctx.owner_lock.is_wlocked());
  if (m_lock_owner_state == LOCK_OWNER_STATE_NOT_LOCKED) {
    return 0;
  }

  ldout(m_image_ctx.cct, 10) << "releasing exclusive lock" << dendl;
  m_lock_owner_state = LOCK_OWNER_STATE_NOT_LOCKED;
  int r = rados::cls::lock::unlock(&m_image_ctx.md_ctx, m_image_ctx.header_oid,
				   RBD_LOCK_NAME, encode_lock_cookie());
  if (r < 0 && r != -ENOENT) {
    lderr(m_image_ctx.cct) << "failed to release exclusive lock: "
			   << cpp_strerror(r) << dendl;
    return r;
  }

  if (m_image_ctx.object_map != NULL) {
    m_image_ctx.object_map->unlock();
  }

  FunctionContext *ctx = new FunctionContext(
    boost::bind(&ImageWatcher::notify_released_lock, this));
  m_finisher->queue(ctx);
  return 0;
}

void ImageWatcher::release_lock()
{
  RWLock::WLocker l(m_image_ctx.owner_lock);
  {
    RWLock::WLocker l2(m_image_ctx.md_lock);
    m_image_ctx.flush_cache();
  }
  m_image_ctx.data_ctx.aio_flush();

  unlock();
}

void ImageWatcher::finalize_header_update() {
  librbd::notify_change(m_image_ctx.md_ctx, m_image_ctx.header_oid,
			&m_image_ctx);
}

void ImageWatcher::assert_header_locked(librados::ObjectWriteOperation *op) {
  rados::cls::lock::assert_locked(op, RBD_LOCK_NAME, LOCK_EXCLUSIVE,
                                  encode_lock_cookie(), WATCHER_LOCK_TAG);
}

int ImageWatcher::notify_async_progress(const RemoteAsyncRequest &request,
					uint64_t offset, uint64_t total) {
  ldout(m_image_ctx.cct, 20) << "remote async request progress: "
			     << request << " @ " << offset
			     << "/" << total << dendl;

  bufferlist bl;
  ENCODE_START(NOTIFY_VERSION, NOTIFY_VERSION, bl);
  ::encode(NOTIFY_OP_ASYNC_PROGRESS, bl);
  ::encode(request, bl);
  ::encode(offset, bl);
  ::encode(total, bl);
  ENCODE_FINISH(bl);

  m_image_ctx.md_ctx.notify2(m_image_ctx.header_oid, bl, NOTIFY_TIMEOUT, NULL);

  RWLock::WLocker l(m_async_request_lock);
  m_async_progress.erase(request);
  return 0;
}

void ImageWatcher::schedule_async_complete(const RemoteAsyncRequest &request,
					   int r) {
  FunctionContext *ctx = new FunctionContext(
    boost::bind(&ImageWatcher::notify_async_complete, this, request, r));
  m_finisher->queue(ctx);
}

int ImageWatcher::notify_async_complete(const RemoteAsyncRequest &request,
					int r) {
  ldout(m_image_ctx.cct, 20) << "remote async request finished: "
			     << request << " = " << r << dendl;

  bufferlist bl;
  ENCODE_START(NOTIFY_VERSION, NOTIFY_VERSION, bl);
  ::encode(NOTIFY_OP_ASYNC_COMPLETE, bl);
  ::encode(request, bl);
  ::encode(r, bl);
  ENCODE_FINISH(bl);

  librbd::notify_change(m_image_ctx.md_ctx, m_image_ctx.header_oid,
			&m_image_ctx);
  int ret = m_image_ctx.md_ctx.notify2(m_image_ctx.header_oid, bl,
				       NOTIFY_TIMEOUT, NULL);
  if (ret < 0) {
    lderr(m_image_ctx.cct) << "failed to notify async complete: "
			   << cpp_strerror(ret) << dendl;
    if (ret == -ETIMEDOUT) {
      schedule_async_complete(request, r);
    }
  } else {
    RWLock::WLocker l(m_async_request_lock);
    m_async_pending.erase(request);
  }
  return 0;
}

int ImageWatcher::notify_flatten(uint64_t request_id, ProgressContext &prog_ctx) {
  assert(m_image_ctx.owner_lock.is_locked());
  assert(!is_lock_owner());

  bufferlist bl;
  ENCODE_START(NOTIFY_VERSION, NOTIFY_VERSION, bl);
  ::encode(NOTIFY_OP_FLATTEN, bl);
  encode_async_request(request_id, bl);
  ENCODE_FINISH(bl);

  return notify_async_request(request_id, bl, prog_ctx);
}

int ImageWatcher::notify_resize(uint64_t request_id, uint64_t size,
				ProgressContext &prog_ctx) {
  assert(m_image_ctx.owner_lock.is_locked());
  assert(!is_lock_owner());

  bufferlist bl;
  ENCODE_START(NOTIFY_VERSION, NOTIFY_VERSION, bl);
  ::encode(NOTIFY_OP_RESIZE, bl);
  ::encode(size, bl);
  encode_async_request(request_id, bl);
  ENCODE_FINISH(bl);

  return notify_async_request(request_id, bl, prog_ctx);
}

int ImageWatcher::notify_snap_create(const std::string &snap_name) {
  assert(m_image_ctx.owner_lock.is_locked());
  assert(!is_lock_owner());

  bufferlist bl;
  ENCODE_START(NOTIFY_VERSION, NOTIFY_VERSION, bl);
  ::encode(NOTIFY_OP_SNAP_CREATE, bl);
  ::encode(snap_name, bl);
  ENCODE_FINISH(bl);

  bufferlist response;
  int r = notify_lock_owner(bl, response);
  if (r < 0) {
    return r;
  }
  return decode_response_code(response);
}

void ImageWatcher::notify_header_update(librados::IoCtx &io_ctx,
				        const std::string &oid)
{
  // supports legacy (empty buffer) clients
  bufferlist bl;
  ENCODE_START(NOTIFY_VERSION, NOTIFY_VERSION, bl);
  ::encode(NOTIFY_OP_HEADER_UPDATE, bl);
  ENCODE_FINISH(bl);

  io_ctx.notify2(oid, bl, NOTIFY_TIMEOUT, NULL);
}

std::string ImageWatcher::encode_lock_cookie() const {
  RWLock::RLocker l(m_watch_lock);
  std::ostringstream ss;
  ss << WATCHER_LOCK_COOKIE_PREFIX << " " << m_watch_handle;
  return ss.str();
}

bool ImageWatcher::decode_lock_cookie(const std::string &tag,
				      uint64_t *handle) {
  std::string prefix;
  std::istringstream ss(tag);
  if (!(ss >> prefix >> *handle) || prefix != WATCHER_LOCK_COOKIE_PREFIX) {
    return false;
  }
  return true;
}

void ImageWatcher::schedule_retry_aio_requests(bool use_timer) {
  Mutex::Locker l(m_timer_lock);
  if (use_timer) {
    if (m_retry_aio_context == NULL) {
      m_retry_aio_context = new FunctionContext(boost::bind(
	&ImageWatcher::finalize_retry_aio_requests, this));
      m_timer->add_event_after(RETRY_DELAY_SECONDS, m_retry_aio_context);
    }
  } else {
    m_timer->cancel_event(m_retry_aio_context);
    m_retry_aio_context = NULL;

    Context *ctx = new FunctionContext(boost::bind(
      &ImageWatcher::retry_aio_requests, this));
    m_finisher->queue(ctx);
  }
}

void ImageWatcher::cancel_retry_aio_requests() {
  Mutex::Locker l(m_timer_lock);
  if (m_retry_aio_context != NULL) {
    m_timer->cancel_event(m_retry_aio_context);
    m_retry_aio_context = NULL;
  }
}

void ImageWatcher::finalize_retry_aio_requests() {
  assert(m_timer_lock.is_locked());
  m_retry_aio_context = NULL;
  retry_aio_requests();
}

void ImageWatcher::retry_aio_requests() {
  std::vector<AioRequest> lock_request_restarts;
  {
    Mutex::Locker l(m_aio_request_lock);
    lock_request_restarts.swap(m_aio_requests);
  }

  ldout(m_image_ctx.cct, 15) << "retrying pending aio requests" << dendl;
  for (std::vector<AioRequest>::iterator iter = lock_request_restarts.begin();
       iter != lock_request_restarts.end(); ++iter) {
    ldout(m_image_ctx.cct, 20) << "retrying aio request: " << iter->second
			       << dendl;
    iter->first(iter->second);
  }
}

void ImageWatcher::schedule_cancel_async_requests() {
  FunctionContext *ctx = new FunctionContext(
    boost::bind(&ImageWatcher::cancel_async_requests, this));
  m_finisher->queue(ctx);
}

void ImageWatcher::cancel_async_requests() {
  RWLock::WLocker l(m_async_request_lock);
  for (std::map<uint64_t, AsyncRequest>::iterator iter = m_async_requests.begin();
       iter != m_async_requests.end(); ++iter) {
    iter->second.first->complete(-ERESTART);
  }
  m_async_requests.clear();
}

void ImageWatcher::encode_async_request(uint64_t request_id, bufferlist &bl) {
  RemoteAsyncRequest request(m_image_ctx.md_ctx.get_instance_id(),
			     reinterpret_cast<uint64_t>(this), request_id);
  ::encode(request, bl);

  ldout(m_image_ctx.cct, 10) << "async request: " << request << dendl;
}

int ImageWatcher::decode_response_code(bufferlist &bl) {
  int r;
  try {
    bufferlist::iterator iter = bl.begin();
    DECODE_START(NOTIFY_VERSION, iter);
    ::decode(r, iter);
    DECODE_FINISH(iter);
  } catch (const buffer::error &err) {
    r = -EINVAL;
  }
  return r;
}

void ImageWatcher::notify_released_lock() {
  ldout(m_image_ctx.cct, 10) << "notify released lock" << dendl;
  bufferlist bl;
  ENCODE_START(NOTIFY_VERSION, NOTIFY_VERSION, bl);
  ::encode(NOTIFY_OP_RELEASED_LOCK, bl);
  ENCODE_FINISH(bl);
  m_image_ctx.md_ctx.notify2(m_image_ctx.header_oid, bl, NOTIFY_TIMEOUT, NULL);
}

void ImageWatcher::notify_request_lock() {
  ldout(m_image_ctx.cct, 10) << "notify request lock" << dendl;
  cancel_retry_aio_requests();

  m_image_ctx.owner_lock.get_read();
  if (try_request_lock()) {
    m_image_ctx.owner_lock.put_read();
    retry_aio_requests();
    return;
  }

  bufferlist bl;
  ENCODE_START(NOTIFY_VERSION, NOTIFY_VERSION, bl);
  ::encode(NOTIFY_OP_REQUEST_LOCK, bl);
  ENCODE_FINISH(bl);

  bufferlist response;
  int r = notify_lock_owner(bl, response);
  m_image_ctx.owner_lock.put_read();

  if (r == -ETIMEDOUT) {
    ldout(m_image_ctx.cct, 5) << "timed out requesting lock: retrying" << dendl;
    retry_aio_requests();
  } else if (r < 0) {
    lderr(m_image_ctx.cct) << "error requesting lock: " << cpp_strerror(r)
			   << dendl;
    schedule_retry_aio_requests(true);
  }
}

int ImageWatcher::notify_lock_owner(bufferlist &bl, bufferlist& response) {
  assert(m_image_ctx.owner_lock.is_locked());

  // since we need to ack our own notifications, release the owner lock just in
  // case another notification occurs before this one and it requires the lock
  bufferlist response_bl;
  m_image_ctx.owner_lock.put_read();
  int r = m_image_ctx.md_ctx.notify2(m_image_ctx.header_oid, bl, NOTIFY_TIMEOUT,
				     &response_bl);
  m_image_ctx.owner_lock.get_read();
  if (r < 0 && r != -ETIMEDOUT) {
    lderr(m_image_ctx.cct) << "lock owner notification failed: "
			   << cpp_strerror(r) << dendl;
    return r;
  }

  typedef std::map<std::pair<uint64_t, uint64_t>, bufferlist> responses_t;
  responses_t responses;
  if (response_bl.length() > 0) {
    try {
      bufferlist::iterator iter = response_bl.begin();
      ::decode(responses, iter);
    } catch (const buffer::error &err) {
      lderr(m_image_ctx.cct) << "failed to decode response" << dendl;
      return -EINVAL;
    }
  }

  bool lock_owner_responded = false;
  for (responses_t::iterator i = responses.begin(); i != responses.end(); ++i) {
    if (i->second.length() > 0) {
      if (lock_owner_responded) {
	lderr(m_image_ctx.cct) << "duplicate lock owners detected" << dendl;
	return -EIO;
      }
      lock_owner_responded = true;
      response.claim(i->second);
    }
  }

  if (!lock_owner_responded) {
    lderr(m_image_ctx.cct) << "no lock owners detected" << dendl;
    return -ETIMEDOUT;
  }
  return 0;
}

int ImageWatcher::notify_async_request(uint64_t async_request_id,
				       bufferlist &in,
				       ProgressContext& prog_ctx) {
  assert(m_image_ctx.owner_lock.is_locked());

  Mutex my_lock("librbd::ImageWatcher::notify_async_request::my_lock");
  Cond cond;
  bool done = false;
  int r;
  Context *ctx = new C_SafeCond(&my_lock, &cond, &done, &r);

  {
    RWLock::WLocker l(m_async_request_lock);
    m_async_requests[async_request_id] = AsyncRequest(ctx, &prog_ctx);
  }

  BOOST_SCOPE_EXIT( (ctx)(async_request_id)(&m_async_requests)
		    (&m_async_request_lock)(&done) ) {
    RWLock::WLocker l(m_async_request_lock);
    m_async_requests.erase(async_request_id);
    if (!done) {
      delete ctx;
    }
  } BOOST_SCOPE_EXIT_END

  bufferlist response;
  r = notify_lock_owner(in, response);
  if (r < 0) {
    return r;
  }

  my_lock.Lock();
  while (!done) {
    cond.Wait(my_lock);
  }
  my_lock.Unlock();
  return r;
}

void ImageWatcher::schedule_async_progress(const RemoteAsyncRequest &request,
					   uint64_t offset, uint64_t total) {
  RWLock::WLocker l(m_async_request_lock);
  if (m_async_progress.count(request) == 0) {
    m_async_progress.insert(request);
    FunctionContext *ctx = new FunctionContext(
      boost::bind(&ImageWatcher::notify_async_progress, this, request, offset,
		  total));
    m_finisher->queue(ctx);
  }
}

void ImageWatcher::handle_header_update() {
  ldout(m_image_ctx.cct, 10) << "image header updated" << dendl;

  Mutex::Locker lictx(m_image_ctx.refresh_lock);
  ++m_image_ctx.refresh_seq;
  m_image_ctx.perfcounter->inc(l_librbd_notify);
}

void ImageWatcher::handle_acquired_lock() {
  ldout(m_image_ctx.cct, 10) << "image exclusively locked announcement" << dendl;
  RWLock::RLocker l(m_image_ctx.owner_lock);
  if (m_lock_owner_state == LOCK_OWNER_STATE_NOT_LOCKED) {
    schedule_cancel_async_requests();
  }
}

void ImageWatcher::handle_released_lock() {
  ldout(m_image_ctx.cct, 10) << "exclusive lock released" << dendl;
  RWLock::RLocker l(m_image_ctx.owner_lock);
  if (m_lock_owner_state == LOCK_OWNER_STATE_NOT_LOCKED) {
    schedule_cancel_async_requests();
    schedule_retry_aio_requests(false);
  }
}

void ImageWatcher::handle_request_lock(bufferlist *out) {
  RWLock::WLocker l(m_image_ctx.owner_lock);
  if (m_lock_owner_state == LOCK_OWNER_STATE_LOCKED) {
    m_lock_owner_state = LOCK_OWNER_STATE_RELEASING;

    // need to send something back so the client can detect a missing leader
    ENCODE_START(NOTIFY_VERSION, NOTIFY_VERSION, *out);
    ::encode(0, *out);
    ENCODE_FINISH(*out);

    ldout(m_image_ctx.cct, 10) << "exclusive lock requested, releasing" << dendl;
    FunctionContext *ctx = new FunctionContext(
      boost::bind(&ImageWatcher::release_lock, this));
    m_finisher->queue(ctx);
  }
}

void ImageWatcher::handle_async_progress(bufferlist::iterator iter) {
  RemoteAsyncRequest request;
  ::decode(request, iter);

  uint64_t offset;
  uint64_t total;
  ::decode(offset, iter);
  ::decode(total, iter);
  if (request.gid == m_image_ctx.md_ctx.get_instance_id() &&
      request.handle == reinterpret_cast<uint64_t>(this)) {
    RWLock::RLocker l(m_async_request_lock);
    std::map<uint64_t, AsyncRequest>::iterator iter =
      m_async_requests.find(request.request_id);
    if (iter != m_async_requests.end()) {
      ldout(m_image_ctx.cct, 20) << "request progress: "
				 << request << " @ " << offset
				 << "/" << total << dendl;
      iter->second.second->update_progress(offset, total);
    }
  }
}

void ImageWatcher::handle_async_complete(bufferlist::iterator iter) {
  RemoteAsyncRequest request;
  ::decode(request, iter);

  int r;
  ::decode(r, iter);
  if (request.gid == m_image_ctx.md_ctx.get_instance_id() &&
      request.handle == reinterpret_cast<uint64_t>(this)) {
    Context *ctx = NULL;
    {
      RWLock::RLocker l(m_async_request_lock);
      std::map<uint64_t, AsyncRequest>::iterator iter =
        m_async_requests.find(request.request_id);
      if (iter != m_async_requests.end()) {
	ctx = iter->second.first;
      }
    }
    if (ctx != NULL) {
      ldout(m_image_ctx.cct, 10) << "request finished: "
                                 << request << " = " << r << dendl;
      ctx->complete(r);
    }
  }
}

void ImageWatcher::handle_flatten(bufferlist::iterator iter, bufferlist *out) {
  RWLock::RLocker l(m_image_ctx.owner_lock);
  if (is_lock_owner()) {
    RemoteAsyncRequest request;
    ::decode(request, iter);

    int r = 0;
    RWLock::WLocker l(m_async_request_lock);
    if (m_async_pending.count(request) == 0) {
      RemoteProgressContext *prog_ctx =
	new RemoteProgressContext(*this, request);
      RemoteContext *ctx = new RemoteContext(*this, request, prog_ctx);

      ldout(m_image_ctx.cct, 10) << "remote flatten request: " << request << dendl;
      r = librbd::async_flatten(&m_image_ctx, ctx, *prog_ctx);
      if (r < 0) {
	delete ctx;
	lderr(m_image_ctx.cct) << "remove flatten request failed: "
			       << cpp_strerror(r) << dendl;
      } else {
	m_async_pending.insert(request);
      }
    }

    ENCODE_START(NOTIFY_VERSION, NOTIFY_VERSION, *out);
    ::encode(r, *out);
    ENCODE_FINISH(*out);
  }
}

void ImageWatcher::handle_resize(bufferlist::iterator iter, bufferlist *out) {
  RWLock::RLocker l(m_image_ctx.owner_lock);
  if (is_lock_owner()) {
    uint64_t size;
    ::decode(size, iter);

    RemoteAsyncRequest request;
    ::decode(request, iter);

    int r = 0;
    RWLock::WLocker l(m_async_request_lock);
    if (m_async_pending.count(request) == 0) {
      RemoteProgressContext *prog_ctx =
	new RemoteProgressContext(*this, request);
      RemoteContext *ctx = new RemoteContext(*this, request, prog_ctx);

      ldout(m_image_ctx.cct, 10) << "remote resize request: " << request
				 << " " << size << dendl;
      r = librbd::async_resize(&m_image_ctx, ctx, size, *prog_ctx);
      if (r < 0) {
	lderr(m_image_ctx.cct) << "remove resize request failed: "
			       << cpp_strerror(r) << dendl;
	delete ctx;
      } else {
	m_async_pending.insert(request);
      }
    }

    ENCODE_START(NOTIFY_VERSION, NOTIFY_VERSION, *out);
    ::encode(r, *out);
    ENCODE_FINISH(*out);
  }
}

void ImageWatcher::handle_snap_create(bufferlist::iterator iter, bufferlist *out) {
  RWLock::RLocker l(m_image_ctx.owner_lock);
  if (is_lock_owner()) {
    std::string snap_name;
    ::decode(snap_name, iter);

    ldout(m_image_ctx.cct, 10) << "remote snap_create request: " << snap_name << dendl;
    int r = librbd::snap_create(&m_image_ctx, snap_name.c_str(), false);
    ENCODE_START(NOTIFY_VERSION, NOTIFY_VERSION, *out);
    ::encode(r, *out);
    ENCODE_FINISH(*out);

    if (r == 0) {
      // cannot notify within a notificiation
      FunctionContext *ctx = new FunctionContext(
	boost::bind(&ImageWatcher::finalize_header_update, this));
      m_finisher->queue(ctx);
    }
  }
}

void ImageWatcher::handle_unknown_op(bufferlist *out) {
  RWLock::RLocker l(m_image_ctx.owner_lock);
  if (is_lock_owner()) {
    ENCODE_START(NOTIFY_VERSION, NOTIFY_VERSION, *out);
    ::encode(-EOPNOTSUPP, *out);
    ENCODE_FINISH(*out);
  }
}

void ImageWatcher::handle_notify(uint64_t notify_id, uint64_t handle,
				 bufferlist &bl) {
  if (bl.length() == 0) {
    // legacy notification for header updates
    bufferlist out;
    acknowledge_notify(notify_id, handle, out);
    handle_header_update();
    return;
  }

  bool loopback;
  {
    RWLock::RLocker l(m_watch_lock);
    loopback = (m_watch_handle == handle);
  }

  bufferlist::iterator iter = bl.begin();
  try {
    DECODE_START(NOTIFY_VERSION, iter);
    int op;
    ::decode(op, iter);

    bufferlist out;
    if (loopback && op != NOTIFY_OP_HEADER_UPDATE) {
      acknowledge_notify(notify_id, handle, out);
    } else {
      switch (op) {
      // client ops
      case NOTIFY_OP_ACQUIRED_LOCK:
        acknowledge_notify(notify_id, handle, out);
        handle_acquired_lock();
        break;
      case NOTIFY_OP_RELEASED_LOCK:
        acknowledge_notify(notify_id, handle, out);
        handle_released_lock();
        break;
      case NOTIFY_OP_HEADER_UPDATE:
        acknowledge_notify(notify_id, handle, out);
        handle_header_update();
        break;
      case NOTIFY_OP_ASYNC_PROGRESS:
        acknowledge_notify(notify_id, handle, out);
        handle_async_progress(iter);
        break;
      case NOTIFY_OP_ASYNC_COMPLETE:
        acknowledge_notify(notify_id, handle, out);
        handle_async_complete(iter);
        break;

      // lock owner-only ops
      case NOTIFY_OP_REQUEST_LOCK:
        handle_request_lock(&out);
        acknowledge_notify(notify_id, handle, out);
        break;
      case NOTIFY_OP_FLATTEN:
        handle_flatten(iter, &out);
        acknowledge_notify(notify_id, handle, out);
        break;
      case NOTIFY_OP_RESIZE:
        handle_resize(iter, &out);
        acknowledge_notify(notify_id, handle, out);
        break;
      case NOTIFY_OP_SNAP_CREATE:
        handle_snap_create(iter, &out);
        acknowledge_notify(notify_id, handle, out);
        break;
      default:
        handle_unknown_op(&out);
        acknowledge_notify(notify_id, handle, out);
        break;
      }
    }
    DECODE_FINISH(iter);
  } catch (const buffer::error &err) {
    lderr(m_image_ctx.cct) << "error decoding image notification" << dendl;
  }
}

void ImageWatcher::handle_error(uint64_t handle, int err) {
  lderr(m_image_ctx.cct) << "image watch failed: " << handle << ", "
                         << cpp_strerror(err) << dendl;

  RWLock::WLocker l(m_watch_lock);
  if (m_watch_state == WATCH_STATE_REGISTERED) {
    m_image_ctx.md_ctx.unwatch2(m_watch_handle);
    m_watch_state = WATCH_STATE_ERROR;

    FunctionContext *ctx = new FunctionContext(
      boost::bind(&ImageWatcher::reregister_watch, this));
    m_finisher->queue(ctx);
  }
}

void ImageWatcher::acknowledge_notify(uint64_t notify_id, uint64_t handle,
				      bufferlist &out) {
  m_image_ctx.md_ctx.notify_ack(m_image_ctx.header_oid, notify_id, handle, out);
}

void ImageWatcher::reregister_watch() {
  ldout(m_image_ctx.cct, 10) << "re-registering image watch" << dendl;

  {
    RWLock::WLocker l(m_image_ctx.owner_lock);
    bool lock_owner = (m_lock_owner_state == LOCK_OWNER_STATE_LOCKED);
    if (lock_owner) {
      unlock();
    }

    int r;
    {
      RWLock::WLocker l(m_watch_lock);
      if (m_watch_state != WATCH_STATE_ERROR) {
	return;
      }

      r = m_image_ctx.md_ctx.watch2(m_image_ctx.header_oid,
                                    &m_watch_handle, &m_watch_ctx);
      if (r < 0) {
        lderr(m_image_ctx.cct) << "failed to re-register image watch: "
                               << cpp_strerror(r) << dendl;
	Mutex::Locker l(m_timer_lock);
	FunctionContext *ctx = new FunctionContext(boost::bind(
	  &ImageWatcher::reregister_watch, this));
	m_timer->add_event_after(RETRY_DELAY_SECONDS, ctx);
        return;
      }

      m_watch_state = WATCH_STATE_REGISTERED;
    }
    handle_header_update();

    if (lock_owner) {
      r = try_lock();
      if (r == -EBUSY) {
        ldout(m_image_ctx.cct, 5) << "lost image lock while re-registering "
                                  << "image watch" << dendl;
      } else if (r < 0) {
        lderr(m_image_ctx.cct) << "failed to lock image while re-registering "
                               << "image watch" << cpp_strerror(r) << dendl;
      }
    }
  }

  retry_aio_requests();
}

void ImageWatcher::WatchCtx::handle_notify(uint64_t notify_id,
        	                           uint64_t handle,
                                           uint64_t notifier_id,
	                                   bufferlist& bl) {
  image_watcher.handle_notify(notify_id, handle, bl);
}

void ImageWatcher::WatchCtx::handle_error(uint64_t handle, int err) {
  image_watcher.handle_error(handle, err);
}

void ImageWatcher::RemoteContext::finish(int r) {
  m_image_watcher.schedule_async_complete(m_remote_async_request, r);
}

}<|MERGE_RESOLUTION|>--- conflicted
+++ resolved
@@ -184,7 +184,6 @@
       }
     }
 
-<<<<<<< HEAD
     md_config_t *conf = m_image_ctx.cct->_conf;
     if (conf->rbd_blacklist_on_break_lock) {
       ldout(m_image_ctx.cct, 1) << "blacklisting client: " << locker << "@"
@@ -199,10 +198,7 @@
       }
     }
 
-    ldout(m_image_ctx.cct, 1) << "breaking exclusive lock: " << locker << dendl;
-=======
     ldout(m_image_ctx.cct, 5) << "breaking exclusive lock: " << locker << dendl;
->>>>>>> 9f2f306f
     r = rados::cls::lock::break_lock(&m_image_ctx.md_ctx,
                                      m_image_ctx.header_oid, RBD_LOCK_NAME,
                                      locker_cookie, locker);
