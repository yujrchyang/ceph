--- conflicted
+++ resolved
@@ -54,15 +54,12 @@
 #define CEPH_FEATURE_OSD_POOLRESEND    (1ULL<<43)
 #define CEPH_FEATURE_ERASURE_CODE_PLUGINS_V2 (1ULL<<44)
 #define CEPH_FEATURE_OSD_SET_ALLOC_HINT (1ULL<<45)
-<<<<<<< HEAD
 #define CEPH_FEATURE_OSD_FADVISE_FLAGS (1ULL<<46)
+#define CEPH_FEATURE_MDS_QUOTA      (1ULL<<47)
 
 #define CEPH_FEATURE_RESERVED2 (1ULL<<61)  /* slow down, we are almost out... */
 #define CEPH_FEATURE_RESERVED  (1ULL<<62)  /* DO NOT USE THIS ... last bit! */
 #define CEPH_FEATURE_RESERVED_BROKEN  (1ULL<<63)  /* DO NOT USE THIS; see below */
-=======
-#define CEPH_FEATURE_MDS_QUOTA      (1ULL<<46)
->>>>>>> e8063a1a
 
 /*
  * The introduction of CEPH_FEATURE_OSD_SNAPMAPPER caused the feature
@@ -137,11 +134,8 @@
 	 CEPH_FEATURE_OSD_POOLRESEND |	\
          CEPH_FEATURE_ERASURE_CODE_PLUGINS_V2 |   \
          CEPH_FEATURE_OSD_SET_ALLOC_HINT |   \
-<<<<<<< HEAD
 	 CEPH_FEATURE_OSD_FADVISE_FLAGS | \
-=======
 	 CEPH_FEATURE_MDS_QUOTA | \
->>>>>>> e8063a1a
 	 0ULL)
 
 #define CEPH_FEATURES_SUPPORTED_DEFAULT  CEPH_FEATURES_ALL
