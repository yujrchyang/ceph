--- conflicted
+++ resolved
@@ -100,14 +100,8 @@
 	client/Client.cc \
 	msg/SimpleMessenger.cc \
 	${libcommon_a_SOURCES} \
-<<<<<<< HEAD
 	${libcrush_a_SOURCES} \
 	${libosdc_a_SOURCES}
-
-=======
-	${libosdc_a_SOURCES} \
-	${libclient_a_SOURCES}
->>>>>>> a4b0764c
 libceph_la_CFLAGS = ${AM_CFLAGS}
 libceph_la_CXXFLAGS= ${AM_CXXFLAGS}
 libceph_la_LDFLAGS = -version-info 1:0:0 -export-symbols-regex 'ceph_.*'
