// -*- mode:C++; tab-width:8; c-basic-offset:2; indent-tabs-mode:t -*- 
// vim: ts=8 sw=2 smarttab
/*
 * Ceph - scalable distributed file system
 *
 * Copyright (C) 2004-2006 Sage Weil <sage@newdream.net>
 *
 * This is free software; you can redistribute it and/or
 * modify it under the terms of the GNU Lesser General Public
 * License version 2.1, as published by the Free Software 
 * Foundation.  See file COPYING.
 * 
 */


#include "FSMap.h"

#include <sstream>
using std::stringstream;


void Filesystem::dump(Formatter *f) const
{
  f->open_object_section("mdsmap");
  mds_map.dump(f);
  f->close_section();
  f->dump_int("id", fscid);
}

void FSMap::dump(Formatter *f) const
{
  f->dump_int("epoch", epoch);

  f->open_object_section("compat");
  compat.dump(f);
  f->close_section();

  f->open_array_section("standbys");
  for (const auto &i : standby_daemons) {
    f->open_object_section("info");
    i.second.dump(f);
    f->dump_int("epoch", standby_epochs.at(i.first));
    f->close_section();
  }
  f->close_section();

  f->open_array_section("filesystems");
  for (const auto fs : filesystems) {
    f->open_object_section("filesystem");
    fs.second->dump(f);
    f->close_section();
  }
  f->close_section();
}

void FSMap::generate_test_instances(list<FSMap*>& ls)
{
  FSMap *m = new FSMap();

  std::list<MDSMap*> mds_map_instances;
  MDSMap::generate_test_instances(mds_map_instances);

  int k = 20;
  for (auto i : mds_map_instances) {
    auto fs = std::make_shared<Filesystem>();
    fs->fscid = k++;
    fs->mds_map = *i;
    delete i;
    m->filesystems[fs->fscid] = fs;
  }
  mds_map_instances.clear();

  ls.push_back(m);
}

void FSMap::print(ostream& out) const
{
  out << "e" << epoch << std::endl;
  out << "enable_multiple: " << enable_multiple << std::endl;
  out << "compat: " << enable_multiple << std::endl;
  out << " " << std::endl;

  if (filesystems.empty()) {
    out << "No filesystems configured" << std::endl;
    return;
  }

  for (const auto &fs : filesystems) {
    fs.second->print(out);
    out << " " << std::endl << " " << std::endl;  // Space out a bit
  }

  if (!standby_daemons.empty()) {
    out << "Standby daemons:" << std::endl << " " << std::endl;
  }

  for (const auto &p : standby_daemons) {
    p.second.print_summary(out);
    out << std::endl;
  }
}



void FSMap::print_summary(Formatter *f, ostream *out)
{
  map<mds_role_t,string> by_rank;
  map<string,int> by_state;

  if (f) {
    f->dump_unsigned("epoch", get_epoch());
    for (auto i : filesystems) {
      auto fs = i.second;
      f->dump_unsigned("id", fs->fscid);
      f->dump_unsigned("up", fs->mds_map.up.size());
      f->dump_unsigned("in", fs->mds_map.in.size());
      f->dump_unsigned("max", fs->mds_map.max_mds);
    }
  } else {
    *out << "e" << get_epoch() << ":";
    if (filesystems.size() == 1) {
      auto fs = filesystems.begin()->second;
      *out << " " << fs->mds_map.up.size() << "/" << fs->mds_map.in.size() << "/"
           << fs->mds_map.max_mds << " up";
    } else {
      for (auto i : filesystems) {
        auto fs = i.second;
        *out << " " << fs->mds_map.fs_name << "-" << fs->mds_map.up.size() << "/"
             << fs->mds_map.in.size() << "/" << fs->mds_map.max_mds << " up";
      }
    }
  }

  if (f) {
    f->open_array_section("by_rank");
  }

  const auto all_info = get_mds_info();
  for (const auto &p : all_info) {
    const auto &info = p.second;
    string s = ceph_mds_state_name(info.state);
    if (info.laggy()) {
      s += "(laggy or crashed)";
    }

    const fs_cluster_id_t fscid = mds_roles.at(info.global_id);

    if (info.rank != MDS_RANK_NONE) {
      if (f) {
        f->open_object_section("mds");
        f->dump_unsigned("filesystem_id", fscid);
        f->dump_unsigned("rank", info.rank);
        f->dump_string("name", info.name);
        f->dump_string("status", s);
        f->close_section();
      } else {
        by_rank[mds_role_t(fscid, info.rank)] = info.name + "=" + s;
      }
    } else {
      by_state[s]++;
    }
  }

  if (f) {
    f->close_section();
  } else {
    if (!by_rank.empty()) {
      if (filesystems.size() > 1) {
        // Disambiguate filesystems
        std::map<std::string, std::string> pretty;
        for (auto i : by_rank) {
          const auto &fs_name = filesystems.at(i.first.fscid)->mds_map.fs_name;
          std::ostringstream o;
          o << "[" << fs_name << ":" << i.first.rank << "]";
          pretty[o.str()] = i.second;
        }
        *out << " " << pretty;
      } else {
        *out << " " << by_rank;
      }
    }
  }

  for (map<string,int>::reverse_iterator p = by_state.rbegin(); p != by_state.rend(); ++p) {
    if (f) {
      f->dump_unsigned(p->first.c_str(), p->second);
    } else {
      *out << ", " << p->second << " " << p->first;
    }
  }

  size_t failed = 0;
  size_t damaged = 0;
  for (auto i : filesystems) {
    auto fs = i.second;
    failed += fs->mds_map.failed.size();
    damaged += fs->mds_map.damaged.size();
  }

  if (failed > 0) {
    if (f) {
      f->dump_unsigned("failed", failed);
    } else {
      *out << ", " << failed << " failed";
    }
  }

  if (damaged > 0) {
    if (f) {
      f->dump_unsigned("damaged", damaged);
    } else {
      *out << ", " << damaged << " damaged";
    }
  }
  //if (stopped.size())
  //out << ", " << stopped.size() << " stopped";
}

void FSMap::get_health(list<pair<health_status_t,string> >& summary,
			list<pair<health_status_t,string> > *detail) const
{
  for (auto i : filesystems) {
    auto fs = i.second;

    // TODO: move get_health up into here so that we can qualify
    // all the messages with what filesystem they're talking about
    fs->mds_map.get_health(summary, detail);
  }
}

void FSMap::encode(bufferlist& bl, uint64_t features) const
{
  if (features & CEPH_FEATURE_SERVER_JEWEL) {
    ENCODE_START(6, 6, bl);
    ::encode(epoch, bl);
    ::encode(next_filesystem_id, bl);
    ::encode(legacy_client_fscid, bl);
    ::encode(compat, bl);
    ::encode(enable_multiple, bl);
    std::vector<Filesystem> fs_list;
    for (auto i : filesystems) {
      fs_list.push_back(*(i.second));
    }
    ::encode(fs_list, bl, features);
    ::encode(mds_roles, bl);
    ::encode(standby_daemons, bl, features);
    ::encode(standby_epochs, bl);
    ENCODE_FINISH(bl);
  } else {
    if (filesystems.empty()) {
      MDSMap disabled_map;
      disabled_map.epoch = epoch;
      disabled_map.encode(bl, features);
    } else {
      // MDSMonitor should never have created multiple filesystems
      // until the quorum features indicated Jewel
      assert(filesystems.size() == 1);
      auto fs = filesystems.begin()->second;

      // Take the MDSMap for the enabled filesystem, and populated its
      // mds_info with the standbys to get a pre-jewel-style mon MDSMap.
      MDSMap full_mdsmap = fs->mds_map;
      full_mdsmap.epoch = epoch;
      for (const auto p : standby_daemons) {
        full_mdsmap.mds_info[p.first] = p.second;
      }
      full_mdsmap.encode(bl, features);
    }
  }
<<<<<<< HEAD
=======
  ::encode(fs_list, bl, features);
  ::encode(mds_roles, bl);
  ::encode(standby_daemons, bl, features);
  ::encode(standby_epochs, bl);
  ENCODE_FINISH(bl);
>>>>>>> ad0ad2d6
}

void FSMap::decode(bufferlist::iterator& p)
{
  // Because the mon used to store an MDSMap where we now
  // store an FSMap, FSMap knows how to decode the legacy
  // MDSMap format (it never needs to encode it though).
  MDSMap legacy_mds_map;
  
  // The highest MDSMap encoding version before we changed the
  // MDSMonitor to store an FSMap instead of an MDSMap was
  // 5, so anything older than 6 is decoded as an MDSMap,
  // and anything newer is decoded as an FSMap.
  DECODE_START_LEGACY_COMPAT_LEN_16(6, 4, 4, p);
  if (struct_v < 6) {
    // Decoding an MDSMap (upgrade)
    ::decode(epoch, p);
    ::decode(legacy_mds_map.flags, p);
    ::decode(legacy_mds_map.last_failure, p);
    ::decode(legacy_mds_map.root, p);
    ::decode(legacy_mds_map.session_timeout, p);
    ::decode(legacy_mds_map.session_autoclose, p);
    ::decode(legacy_mds_map.max_file_size, p);
    ::decode(legacy_mds_map.max_mds, p);
    ::decode(legacy_mds_map.mds_info, p);
    if (struct_v < 3) {
      __u32 n;
      ::decode(n, p);
      while (n--) {
        __u32 m;
        ::decode(m, p);
        legacy_mds_map.data_pools.insert(m);
      }
      __s32 s;
      ::decode(s, p);
      legacy_mds_map.cas_pool = s;
    } else {
      ::decode(legacy_mds_map.data_pools, p);
      ::decode(legacy_mds_map.cas_pool, p);
    }

    // kclient ignores everything from here
    __u16 ev = 1;
    if (struct_v >= 2)
      ::decode(ev, p);
    if (ev >= 3)
      ::decode(legacy_mds_map.compat, p);
    else
      legacy_mds_map.compat = get_mdsmap_compat_set_base();
    if (ev < 5) {
      __u32 n;
      ::decode(n, p);
      legacy_mds_map.metadata_pool = n;
    } else {
      ::decode(legacy_mds_map.metadata_pool, p);
    }
    ::decode(legacy_mds_map.created, p);
    ::decode(legacy_mds_map.modified, p);
    ::decode(legacy_mds_map.tableserver, p);
    ::decode(legacy_mds_map.in, p);
    ::decode(legacy_mds_map.inc, p);
    ::decode(legacy_mds_map.up, p);
    ::decode(legacy_mds_map.failed, p);
    ::decode(legacy_mds_map.stopped, p);
    if (ev >= 4)
      ::decode(legacy_mds_map.last_failure_osd_epoch, p);
    if (ev >= 6) {
      ::decode(legacy_mds_map.ever_allowed_snaps, p);
      ::decode(legacy_mds_map.explicitly_allowed_snaps, p);
    } else {
      legacy_mds_map.ever_allowed_snaps = true;
      legacy_mds_map.explicitly_allowed_snaps = false;
    }
    if (ev >= 7)
      ::decode(legacy_mds_map.inline_data_enabled, p);

    if (ev >= 8) {
      assert(struct_v >= 5);
      ::decode(legacy_mds_map.enabled, p);
      ::decode(legacy_mds_map.fs_name, p);
    } else {
      legacy_mds_map.fs_name = "default";
      if (epoch > 1) {
        // If an MDS has ever been started, epoch will be greater than 1,
        // assume filesystem is enabled.
        legacy_mds_map.enabled = true;
      } else {
        // Upgrading from a cluster that never used an MDS, switch off
        // filesystem until it's explicitly enabled.
        legacy_mds_map.enabled = false;
      }
    }

    if (ev >= 9) {
      ::decode(legacy_mds_map.damaged, p);
    }

    // We're upgrading, populate filesystems from the legacy fields
    filesystems.clear();
    standby_daemons.clear();
    standby_epochs.clear();
    mds_roles.clear();
    compat = legacy_mds_map.compat;
    enable_multiple = false;

    // Synthesise a Filesystem from legacy_mds_map, if enabled
    if (legacy_mds_map.enabled) {
      // Construct a Filesystem from the legacy MDSMap
      auto migrate_fs = std::make_shared<Filesystem>(); 
      migrate_fs->fscid = FS_CLUSTER_ID_ANONYMOUS;
      migrate_fs->mds_map = legacy_mds_map;
      migrate_fs->mds_map.epoch = epoch;
      filesystems[migrate_fs->fscid] = migrate_fs;

      // Construct mds_roles, standby_daemons, and remove
      // standbys from the MDSMap in the Filesystem.
      for (const auto &p : migrate_fs->mds_map.mds_info) {
        if (p.second.rank == MDS_RANK_NONE) {
          standby_daemons[p.first] = p.second;
          standby_epochs[p.first] = epoch;
          mds_roles[p.first] = FS_CLUSTER_ID_NONE;
        } else {
          mds_roles[p.first] = migrate_fs->fscid;
        }
      }
      for (const auto &p : standby_daemons) {
        migrate_fs->mds_map.mds_info.erase(p.first);
      }

      legacy_client_fscid = migrate_fs->fscid;
    } else {
      legacy_client_fscid = FS_CLUSTER_ID_NONE;
    }
  } else {
    ::decode(epoch, p);
    ::decode(next_filesystem_id, p);
    ::decode(legacy_client_fscid, p);
    ::decode(compat, p);
    ::decode(enable_multiple, p);
    std::vector<Filesystem> fs_list;
    ::decode(fs_list, p);
    filesystems.clear();
    for (std::vector<Filesystem>::const_iterator fs = fs_list.begin(); fs != fs_list.end(); ++fs) {
      filesystems[fs->fscid] = std::make_shared<Filesystem>(*fs);
    }

    ::decode(mds_roles, p);
    ::decode(standby_daemons, p);
    ::decode(standby_epochs, p);
  }

  DECODE_FINISH(p);
}


void Filesystem::encode(bufferlist& bl, uint64_t features) const
{
  ENCODE_START(1, 1, bl);
  ::encode(fscid, bl);
  bufferlist mdsmap_bl;
  mds_map.encode(mdsmap_bl, features);
  ::encode(mdsmap_bl, bl);
  ENCODE_FINISH(bl);
}

void Filesystem::decode(bufferlist::iterator& p)
{
  DECODE_START(1, p);
  ::decode(fscid, p);
  bufferlist mdsmap_bl;
  ::decode(mdsmap_bl, p);
  bufferlist::iterator mdsmap_bl_iter = mdsmap_bl.begin();
  mds_map.decode(mdsmap_bl_iter);
  DECODE_FINISH(p);
}

int FSMap::parse_filesystem(
      std::string const &ns_str,
      std::shared_ptr<const Filesystem> *result
      ) const
{
  std::string ns_err;
  fs_cluster_id_t fscid = strict_strtol(ns_str.c_str(), 10, &ns_err);
  if (!ns_err.empty() || filesystems.count(fscid) == 0) {
    for (auto fs : filesystems) {
      if (fs.second->mds_map.fs_name == ns_str) {
        *result = std::const_pointer_cast<const Filesystem>(fs.second);
        return 0;
      }
    }
    return -ENOENT;
  } else {
    *result = get_filesystem(fscid);
    return 0;
  }
}

void Filesystem::print(std::ostream &out) const
{
  out << "Filesystem '" << mds_map.fs_name
      << "' (" << fscid << ")" << std::endl;
  mds_map.print(out);
}

mds_gid_t FSMap::find_standby_for(mds_role_t role, const std::string& name) const
{
  mds_gid_t result = MDS_GID_NONE;

  // First see if we have a STANDBY_REPLAY
  auto fs = get_filesystem(role.fscid);
  for (const auto &i : fs->mds_map.mds_info) {
    const auto &info = i.second;
    if (info.rank == role.rank && info.state == MDSMap::STATE_STANDBY_REPLAY) {
      return info.global_id;
    }
  }

  // See if there are any STANDBY daemons available
  for (const auto &i : standby_daemons) {
    const auto &gid = i.first;
    const auto &info = i.second;
    assert(info.state == MDSMap::STATE_STANDBY);
    assert(info.rank == MDS_RANK_NONE);

    if (info.laggy()) {
      continue;
    }

    if ((info.standby_for_rank == role.rank && info.standby_for_fscid == role.fscid)
        || (name.length() && info.standby_for_name == name)) {
      // It's a named standby for *me*, use it.
      return gid;
    } else if (
        info.standby_for_rank < 0 && info.standby_for_name.length() == 0 &&
        (info.standby_for_fscid == FS_CLUSTER_ID_NONE ||
         info.standby_for_fscid == role.fscid)) {
        // It's not a named standby for anyone, use it if we don't find
        // a named standby for me later, unless it targets another FSCID.
        result = gid;
      }
  }

  return result;
}

mds_gid_t FSMap::find_unused(bool force_standby_active) const {
  for (const auto &i : standby_daemons) {
    const auto &gid = i.first;
    const auto &info = i.second;
    assert(info.state == MDSMap::STATE_STANDBY);

    if (info.laggy() || info.rank >= 0)
      continue;

    if ((info.standby_for_rank == MDSMap::MDS_NO_STANDBY_PREF ||
         info.standby_for_rank == MDSMap::MDS_MATCHED_ACTIVE ||
         (info.standby_for_rank == MDSMap::MDS_STANDBY_ANY
          && force_standby_active))) {
      return gid;
    }
  }
  return MDS_GID_NONE;
}

mds_gid_t FSMap::find_replacement_for(mds_role_t role, const std::string& name,
                               bool force_standby_active) const {
  const mds_gid_t standby = find_standby_for(role, name);
  if (standby)
    return standby;
  else
    return find_unused(force_standby_active);
}

void FSMap::sanity() const
{
  if (legacy_client_fscid != FS_CLUSTER_ID_NONE) {
    assert(filesystems.count(legacy_client_fscid) == 1);
  }

  for (const auto &i : filesystems) {
    auto fs = i.second;
    assert(fs->mds_map.compat.compare(compat) == 0);
    assert(fs->fscid == i.first);
    for (const auto &j : fs->mds_map.mds_info) {
      assert(j.second.rank != MDS_RANK_NONE);
      assert(mds_roles.count(j.first) == 1);
      assert(standby_daemons.count(j.first) == 0);
      assert(standby_epochs.count(j.first) == 0);
      assert(mds_roles.at(j.first) == i.first);
      if (j.second.state != MDSMap::STATE_STANDBY_REPLAY) {
        assert(fs->mds_map.up.at(j.second.rank) == j.first);
        assert(fs->mds_map.failed.count(j.second.rank) == 0);
        assert(fs->mds_map.damaged.count(j.second.rank) == 0);
      }
    }

    for (const auto &j : fs->mds_map.up) {
      mds_rank_t rank = j.first;
      assert(fs->mds_map.in.count(rank) == 1);
      mds_gid_t gid = j.second;
      assert(fs->mds_map.mds_info.count(gid) == 1);
    }
  }

  for (const auto &i : standby_daemons) {
    assert(i.second.state == MDSMap::STATE_STANDBY);
    assert(i.second.rank == MDS_RANK_NONE);
    assert(i.second.global_id == i.first);
    assert(standby_epochs.count(i.first) == 1);
    assert(mds_roles.count(i.first) == 1);
    assert(mds_roles.at(i.first) == FS_CLUSTER_ID_NONE);
  }

  for (const auto &i : standby_epochs) {
    assert(standby_daemons.count(i.first) == 1);
  }

  for (const auto &i : mds_roles) {
    if (i.second == FS_CLUSTER_ID_NONE) {
      assert(standby_daemons.count(i.first) == 1);
    } else {
      assert(filesystems.count(i.second) == 1);
      assert(filesystems.at(i.second)->mds_map.mds_info.count(i.first) == 1);
    }
  }
}

void FSMap::promote(
    mds_gid_t standby_gid,
    std::shared_ptr<Filesystem> filesystem,
    mds_rank_t assigned_rank)
{
  assert(gid_exists(standby_gid));
  bool is_standby_replay = mds_roles.at(standby_gid) != FS_CLUSTER_ID_NONE;
  if (!is_standby_replay) {
    assert(standby_daemons.count(standby_gid));
    assert(standby_daemons.at(standby_gid).state == MDSMap::STATE_STANDBY);
  }

  MDSMap &mds_map = filesystem->mds_map;

  // Insert daemon state to Filesystem
  if (!is_standby_replay) {
    mds_map.mds_info[standby_gid] = standby_daemons.at(standby_gid);
  } else {
    assert(mds_map.mds_info.count(standby_gid));
    assert(mds_map.mds_info.at(standby_gid).state == MDSMap::STATE_STANDBY_REPLAY);
    assert(mds_map.mds_info.at(standby_gid).rank == assigned_rank);
  }
  MDSMap::mds_info_t &info = mds_map.mds_info[standby_gid];

  if (mds_map.stopped.count(assigned_rank)) {
    // The cluster is being expanded with a stopped rank
    info.state = MDSMap::STATE_STARTING;
    mds_map.stopped.erase(assigned_rank);
  } else if (!mds_map.is_in(assigned_rank)) {
    // The cluster is being expanded with a new rank
    info.state = MDSMap::STATE_CREATING;
  } else {
    // An existing rank is being assigned to a replacement
    info.state = MDSMap::STATE_REPLAY;
    mds_map.failed.erase(assigned_rank);
  }
  info.rank = assigned_rank;
  info.inc = ++mds_map.inc[assigned_rank];
  mds_roles[standby_gid] = filesystem->fscid;

  // Update the rank state in Filesystem
  mds_map.in.insert(assigned_rank);
  mds_map.up[assigned_rank] = standby_gid;

  // Remove from the list of standbys
  if (!is_standby_replay) {
    standby_daemons.erase(standby_gid);
    standby_epochs.erase(standby_gid);
  }

  // Indicate that Filesystem has been modified
  mds_map.epoch = epoch;
}

void FSMap::assign_standby_replay(
    const mds_gid_t standby_gid,
    const fs_cluster_id_t leader_ns,
    const mds_rank_t leader_rank)
{
  assert(mds_roles.at(standby_gid) == FS_CLUSTER_ID_NONE);
  assert(gid_exists(standby_gid));
  assert(!gid_has_rank(standby_gid));
  assert(standby_daemons.count(standby_gid));

  // Insert to the filesystem
  auto fs = filesystems.at(leader_ns);
  fs->mds_map.mds_info[standby_gid] = standby_daemons.at(standby_gid);
  fs->mds_map.mds_info[standby_gid].rank = leader_rank;
  fs->mds_map.mds_info[standby_gid].state = MDSMap::STATE_STANDBY_REPLAY;
  mds_roles[standby_gid] = leader_ns;

  // Remove from the list of standbys
  standby_daemons.erase(standby_gid);
  standby_epochs.erase(standby_gid);

  // Indicate that Filesystem has been modified
  fs->mds_map.epoch = epoch;
}

void FSMap::erase(mds_gid_t who, epoch_t blacklist_epoch)
{
  if (mds_roles.at(who) == FS_CLUSTER_ID_NONE) {
    standby_daemons.erase(who);
    standby_epochs.erase(who);
  } else {
    auto fs = filesystems.at(mds_roles.at(who));
    const auto &info = fs->mds_map.mds_info.at(who);
    if (info.state != MDSMap::STATE_STANDBY_REPLAY) {
      if (info.state == MDSMap::STATE_CREATING) {
        // If this gid didn't make it past CREATING, then forget
        // the rank ever existed so that next time it's handed out
        // to a gid it'll go back into CREATING.
        fs->mds_map.in.erase(info.rank);
      } else {
        // Put this rank into the failed list so that the next available
        // STANDBY will pick it up.
        fs->mds_map.failed.insert(info.rank);
      }
      assert(fs->mds_map.up.at(info.rank) == info.global_id);
      fs->mds_map.up.erase(info.rank);
    }
    fs->mds_map.mds_info.erase(who);
    fs->mds_map.last_failure_osd_epoch = blacklist_epoch;
    fs->mds_map.epoch = epoch;
  }

  mds_roles.erase(who);
}

void FSMap::damaged(mds_gid_t who, epoch_t blacklist_epoch)
{
  assert(mds_roles.at(who) != FS_CLUSTER_ID_NONE);
  auto fs = filesystems.at(mds_roles.at(who));
  mds_rank_t rank = fs->mds_map.mds_info[who].rank;

  erase(who, blacklist_epoch);
  fs->mds_map.failed.erase(rank);
  fs->mds_map.damaged.insert(rank);

  assert(fs->mds_map.epoch == epoch);
}

/**
 * Update to indicate that the rank `rank` is to be removed
 * from the damaged list of the filesystem `fscid`
 */
bool FSMap::undamaged(const fs_cluster_id_t fscid, const mds_rank_t rank)
{
  auto fs = filesystems.at(fscid);

  if (fs->mds_map.damaged.count(rank)) {
    fs->mds_map.damaged.erase(rank);
    fs->mds_map.failed.insert(rank);
    fs->mds_map.epoch = epoch;
    return true;
  } else {
    return false;
  }
}

void FSMap::insert(const MDSMap::mds_info_t &new_info)
{
  mds_roles[new_info.global_id] = FS_CLUSTER_ID_NONE;
  standby_daemons[new_info.global_id] = new_info;
  standby_epochs[new_info.global_id] = epoch;
}

void FSMap::stop(mds_gid_t who)
{
  assert(mds_roles.at(who) != FS_CLUSTER_ID_NONE);
  auto fs = filesystems.at(mds_roles.at(who));
  const auto &info = fs->mds_map.mds_info.at(who);
  fs->mds_map.up.erase(info.rank);
  fs->mds_map.in.erase(info.rank);
  fs->mds_map.stopped.insert(info.rank);

  fs->mds_map.mds_info.erase(who);
  mds_roles.erase(who);

  fs->mds_map.epoch = epoch;
}


/**
 * Given one of the following forms:
 *   <fs name>:<rank>
 *   <fs id>:<rank>
 *   <rank>
 *
 * Parse into a mds_role_t.  The rank-only form is only valid
 * if legacy_client_ns is set.
 */
int FSMap::parse_role(
    const std::string &role_str,
    mds_role_t *role,
    std::ostream &ss) const
{
  auto colon_pos = role_str.find(":");

  if (colon_pos != std::string::npos && colon_pos != role_str.size()) {
    auto fs_part = role_str.substr(0, colon_pos);
    auto rank_part = role_str.substr(colon_pos + 1);

    std::string err;
    fs_cluster_id_t fs_id = FS_CLUSTER_ID_NONE;
    long fs_id_i = strict_strtol(fs_part.c_str(), 10, &err);
    if (fs_id_i < 0 || !err.empty()) {
      // Try resolving as name
      auto fs = get_filesystem(fs_part);
      if (fs == nullptr) {
        ss << "Unknown filesystem name '" << fs_part << "'";
        return -EINVAL;
      } else {
        fs_id = fs->fscid;
      }
    } else {
      fs_id = fs_id_i;
    }

    mds_rank_t rank;
    long rank_i = strict_strtol(rank_part.c_str(), 10, &err);
    if (rank_i < 0 || !err.empty()) {
      ss << "Invalid rank '" << rank_part << "'";
      return -EINVAL;
    } else {
      rank = rank_i;
    }

    *role = {fs_id, rank};
  } else {
    std::string err;
    long who_i = strict_strtol(role_str.c_str(), 10, &err);
    if (who_i < 0 || !err.empty()) {
      ss << "Invalid rank '" << role_str << "'";
      return -EINVAL;
    }

    if (legacy_client_fscid == FS_CLUSTER_ID_NONE) {
      ss << "No filesystem selected";
      return -ENOENT;
    } else {
      *role = mds_role_t(legacy_client_fscid, who_i);
    }
  }

  // Now check that the role actually exists
  if (get_filesystem(role->fscid) == nullptr) {
    ss << "Filesystem with ID '" << role->fscid << "' not found";
    return -ENOENT;
  }

  auto fs = get_filesystem(role->fscid);
  if (fs->mds_map.in.count(role->rank) == 0) {
    ss << "Rank '" << role->rank << "' not found";
    return -ENOENT;
  }

  return 0;
}
<|MERGE_RESOLUTION|>--- conflicted
+++ resolved
@@ -267,14 +267,6 @@
       full_mdsmap.encode(bl, features);
     }
   }
-<<<<<<< HEAD
-=======
-  ::encode(fs_list, bl, features);
-  ::encode(mds_roles, bl);
-  ::encode(standby_daemons, bl, features);
-  ::encode(standby_epochs, bl);
-  ENCODE_FINISH(bl);
->>>>>>> ad0ad2d6
 }
 
 void FSMap::decode(bufferlist::iterator& p)
