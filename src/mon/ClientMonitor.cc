--- conflicted
+++ resolved
@@ -247,34 +247,11 @@
   delete m;
 }
 
-<<<<<<< HEAD
-=======
-void ClientMonitor::_unmounted(MClientUnmount *m)
-{
-  dout(10) << "_unmounted " << m->get_orig_source_inst() << dendl;
-  
-  // reply with (same) unmount message
-  mon->messenger->send_message(m, m->get_orig_source_inst());
-
-  // auto-shutdown?
-  // (hack for fakesyn/newsyn, mostly)
-  if (mon->is_leader() &&
-      client_map.version > 1 &&
-      client_map.client_info.empty() && 
-      g_conf.mon_stop_on_last_unmount &&
-      !mon->is_stopping()) {
-    dout(1) << "last client unmounted" << dendl;
-    mon->stop_cluster();
-  }
-}
-
-
 bool ClientMonitor::should_propose(double& delay)
 {
   return true;  // never delay!  we want fast mounts!
 }
 
->>>>>>> 398d221e
 void ClientMonitor::tick()
 {
   if (!paxos->is_active()) return;
