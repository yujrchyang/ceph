--- conflicted
+++ resolved
@@ -109,28 +109,6 @@
 
 // -------
 
-<<<<<<< HEAD
-bool ClientMonitor::check_mount(MClientMount *m)
-{
-    stringstream ss;
-    // already mounted?
-    entity_addr_t addr = m->get_orig_source_addr();
-    ExportControl *ec = conf_get_export_control();
-    if (ec && (!ec->is_authorized(&addr, "/"))) {
-      dout(0) << "client is not authorized to mount" << dendl;
-      ss << "client " << addr << " is not authorized to mount";
-      mon->get_logclient()->log(LOG_SEC, ss);
-
-      string s;
-      getline(ss, s);
-      mon->messenger->send_message(new MClientMountAck(-1, -EPERM, s.c_str()),
-				   m->get_orig_source_inst());
-      return true;
-    }
-
-    return false;
-}
-
 bool ClientMonitor::check_auth(MAuth *m)
 {
   stringstream ss;
@@ -163,8 +141,6 @@
   return true;
 }
 
-=======
->>>>>>> 78b005b3
 bool ClientMonitor::preprocess_query(PaxosServiceMessage *m)
 {
   dout(10) << "preprocess_query " << *m << " from " << m->get_orig_source_inst() << dendl;
@@ -194,20 +170,7 @@
   
   switch (m->get_type()) {
   case CEPH_MSG_CLIENT_MOUNT:
-<<<<<<< HEAD
-    {
-      entity_addr_t addr = m->get_orig_source_addr();
-      client_t client = ++pending_map.next_client;
-      dout(10) << "mount: assigned client" << client << " to " << addr << dendl;
-
-      paxos->wait_for_commit(new C_Mounted(this, client, (MClientMount*)m));
-      ss << "client" << client << " " << addr << " mounted";
-      mon->get_logclient()->log(LOG_INFO, ss);
-    }
-    return true;
-=======
     return prepare_mount((MClientMount*)m);
->>>>>>> 78b005b3
 
   case MSG_MON_COMMAND:
     return prepare_command((MMonCommand*)m);
@@ -362,35 +325,6 @@
   return false;
 }
 
-
-<<<<<<< HEAD
-// MOUNT
-
-
-void ClientMonitor::_mounted(client_t client, MClientMount *m)
-{
-  entity_inst_t to;
-  to.addr = m->get_orig_source_addr();
-  to.name = entity_name_t::CLIENT(client.v);
-
-  dout(10) << "_mounted client" << client << " at " << to << dendl;
-  
-  // reply with client ticket
-  MClientMountAck *ack = new MClientMountAck;
-  ack->client = client.v;
-  mon->monmap->encode(ack->monmap_bl);
-
-  mon->send_reply(m, ack, to);
-
-  // also send latest mds and osd maps
-  //mon->mdsmon()->send_latest(to);
-  //mon->osdmon()->send_latest(to);
-
-  delete m;
-}
-
-=======
->>>>>>> 78b005b3
 bool ClientMonitor::should_propose(double& delay)
 {
   return true;  // never delay!  we want fast mounts!
