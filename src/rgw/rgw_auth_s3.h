// -*- mode:C++; tab-width:8; c-basic-offset:2; indent-tabs-mode:t -*-
// vim: ts=8 sw=2 smarttab

#ifndef CEPH_RGW_AUTH_S3_H
#define CEPH_RGW_AUTH_S3_H

#include <array>
#include <memory>
#include <string>
#include <tuple>

#include <boost/algorithm/string.hpp>
#include <boost/container/static_vector.hpp>
#include <boost/utility/string_ref.hpp>
#include <boost/utility/string_view.hpp>

#include "common/sstring.hh"
#include "rgw_common.h"
#include "rgw_rest_s3.h"
#include "rgw_auth.h"
#include "rgw_auth_filters.h"
#include "rgw_auth_keystone.h"


namespace rgw {
namespace auth {
namespace s3 {

static constexpr auto RGW_AUTH_GRACE = std::chrono::minutes{15};

// returns true if the request time is within RGW_AUTH_GRACE of the current time
bool is_time_skew_ok(time_t t);

class STSAuthStrategy : public rgw::auth::Strategy,
                        public rgw::auth::RemoteApplier::Factory,
                        public rgw::auth::LocalApplier::Factory,
                        public rgw::auth::RoleApplier::Factory {
  typedef rgw::auth::IdentityApplier::aplptr_t aplptr_t;
<<<<<<< HEAD
  RGWRados* const store;
  rgw::auth::ImplicitTenants& implicit_tenant_context;
=======
  RGWCtl* const ctl;
>>>>>>> 2bf10310

  STSEngine  sts_engine;

  aplptr_t create_apl_remote(CephContext* const cct,
                             const req_state* const s,
                             rgw::auth::RemoteApplier::acl_strategy_t&& acl_alg,
                             const rgw::auth::RemoteApplier::AuthInfo &info
                            ) const override {
<<<<<<< HEAD
    auto apl = rgw::auth::add_sysreq(cct, store, s,
      rgw::auth::RemoteApplier(cct, store, std::move(acl_alg), info,
			       implicit_tenant_context,
                               rgw::auth::ImplicitTenants::IMPLICIT_TENANTS_S3));
=======
    auto apl = rgw::auth::add_sysreq(cct, ctl, s,
      rgw::auth::RemoteApplier(cct, ctl, std::move(acl_alg), info,
                               cct->_conf->rgw_keystone_implicit_tenants));
>>>>>>> 2bf10310
    return aplptr_t(new decltype(apl)(std::move(apl)));
  }

  aplptr_t create_apl_local(CephContext* const cct,
                            const req_state* const s,
                            const RGWUserInfo& user_info,
                            const std::string& subuser,
                            const boost::optional<uint32_t>& perm_mask) const override {
    auto apl = rgw::auth::add_sysreq(cct, ctl, s,
      rgw::auth::LocalApplier(cct, user_info, subuser, perm_mask));
    return aplptr_t(new decltype(apl)(std::move(apl)));
  }

  aplptr_t create_apl_role(CephContext* const cct,
                            const req_state* const s,
                            const string& role_name,
                            const rgw_user& user_id,
                            const vector<std::string>& role_policies) const override {
    auto apl = rgw::auth::add_sysreq(cct, ctl, s,
      rgw::auth::RoleApplier(cct, role_name, user_id, role_policies));
    return aplptr_t(new decltype(apl)(std::move(apl)));
  }

public:
  STSAuthStrategy(CephContext* const cct,
<<<<<<< HEAD
                       RGWRados* const store,
                       rgw::auth::ImplicitTenants& implicit_tenant_context,
                       AWSEngine::VersionAbstractor* const ver_abstractor)
    : store(store),
      implicit_tenant_context(implicit_tenant_context),
      sts_engine(cct, store, *ver_abstractor,
=======
                       RGWCtl* const ctl,
                       AWSEngine::VersionAbstractor* const ver_abstractor)
    : ctl(ctl),
      sts_engine(cct, ctl, *ver_abstractor,
>>>>>>> 2bf10310
                  static_cast<rgw::auth::LocalApplier::Factory*>(this),
                  static_cast<rgw::auth::RemoteApplier::Factory*>(this),
                  static_cast<rgw::auth::RoleApplier::Factory*>(this)) {
      if (cct->_conf->rgw_s3_auth_use_sts) {
        add_engine(Control::SUFFICIENT, sts_engine);
      }
    }

  const char* get_name() const noexcept override {
    return "rgw::auth::s3::STSAuthStrategy";
  }
};

class ExternalAuthStrategy : public rgw::auth::Strategy,
                             public rgw::auth::RemoteApplier::Factory {
  typedef rgw::auth::IdentityApplier::aplptr_t aplptr_t;
<<<<<<< HEAD
  RGWRados* const store;
  rgw::auth::ImplicitTenants& implicit_tenant_context;
=======
  RGWCtl* const ctl;
>>>>>>> 2bf10310

  using keystone_config_t = rgw::keystone::CephCtxConfig;
  using keystone_cache_t = rgw::keystone::TokenCache;
  using secret_cache_t = rgw::auth::keystone::SecretCache;
  using EC2Engine = rgw::auth::keystone::EC2Engine;

  boost::optional <EC2Engine> keystone_engine;
  LDAPEngine ldap_engine;

  aplptr_t create_apl_remote(CephContext* const cct,
                             const req_state* const s,
                             rgw::auth::RemoteApplier::acl_strategy_t&& acl_alg,
                             const rgw::auth::RemoteApplier::AuthInfo &info
                            ) const override {
<<<<<<< HEAD
    auto apl = rgw::auth::add_sysreq(cct, store, s,
      rgw::auth::RemoteApplier(cct, store, std::move(acl_alg), info,
                               implicit_tenant_context,
                               rgw::auth::ImplicitTenants::IMPLICIT_TENANTS_S3));
=======
    auto apl = rgw::auth::add_sysreq(cct, ctl, s,
      rgw::auth::RemoteApplier(cct, ctl, std::move(acl_alg), info,
                               cct->_conf->rgw_keystone_implicit_tenants));
>>>>>>> 2bf10310
    /* TODO(rzarzynski): replace with static_ptr. */
    return aplptr_t(new decltype(apl)(std::move(apl)));
  }

public:
  ExternalAuthStrategy(CephContext* const cct,
<<<<<<< HEAD
                       RGWRados* const store,
                       rgw::auth::ImplicitTenants& implicit_tenant_context,
                       AWSEngine::VersionAbstractor* const ver_abstractor)
    : store(store),
      implicit_tenant_context(implicit_tenant_context),
      ldap_engine(cct, store, *ver_abstractor,
=======
                       RGWCtl* const ctl,
                       AWSEngine::VersionAbstractor* const ver_abstractor)
    : ctl(ctl),
      ldap_engine(cct, ctl, *ver_abstractor,
>>>>>>> 2bf10310
                  static_cast<rgw::auth::RemoteApplier::Factory*>(this)) {

    if (cct->_conf->rgw_s3_auth_use_keystone &&
        ! cct->_conf->rgw_keystone_url.empty()) {

      keystone_engine.emplace(cct, ver_abstractor,
                              static_cast<rgw::auth::RemoteApplier::Factory*>(this),
                              keystone_config_t::get_instance(),
                              keystone_cache_t::get_instance<keystone_config_t>(),
			      secret_cache_t::get_instance());
      add_engine(Control::SUFFICIENT, *keystone_engine);

    }

    if (ldap_engine.valid()) {
      add_engine(Control::SUFFICIENT, ldap_engine);
    }
  }

  const char* get_name() const noexcept override {
    return "rgw::auth::s3::AWSv2ExternalAuthStrategy";
  }
};


template <class AbstractorT,
          bool AllowAnonAccessT = false>
class AWSAuthStrategy : public rgw::auth::Strategy,
                        public rgw::auth::LocalApplier::Factory {
  typedef rgw::auth::IdentityApplier::aplptr_t aplptr_t;

  static_assert(std::is_base_of<rgw::auth::s3::AWSEngine::VersionAbstractor,
                                AbstractorT>::value,
                "AbstractorT must be a subclass of rgw::auth::s3::VersionAbstractor");

  RGWCtl* const ctl;
  AbstractorT ver_abstractor;

  S3AnonymousEngine anonymous_engine;
  ExternalAuthStrategy external_engines;
  STSAuthStrategy sts_engine;
  LocalEngine local_engine;

  aplptr_t create_apl_local(CephContext* const cct,
                            const req_state* const s,
                            const RGWUserInfo& user_info,
                            const std::string& subuser,
                            const boost::optional<uint32_t>& perm_mask) const override {
    auto apl = rgw::auth::add_sysreq(cct, ctl, s,
      rgw::auth::LocalApplier(cct, user_info, subuser, perm_mask));
    /* TODO(rzarzynski): replace with static_ptr. */
    return aplptr_t(new decltype(apl)(std::move(apl)));
  }

public:
  using engine_map_t = std::map <std::string, std::reference_wrapper<const Engine>>;
  void add_engines(const std::vector <std::string>& auth_order,
		   engine_map_t eng_map)
  {
    auto ctrl_flag = Control::SUFFICIENT;
    for (const auto &eng : auth_order) {
      // fallback to the last engine, in case of multiple engines, since ctrl
      // flag is sufficient for others, error from earlier engine is returned
      if (&eng == &auth_order.back() && eng_map.size() > 1) {
        ctrl_flag = Control::FALLBACK;
      }
      if (const auto kv = eng_map.find(eng);
          kv != eng_map.end()) {
        add_engine(ctrl_flag, kv->second);
      }
    }
  }

  auto parse_auth_order(CephContext* const cct)
  {
    std::vector <std::string> result;

    const std::set <std::string_view> allowed_auth = { "sts", "external", "local" };
    std::vector <std::string> default_order = { "sts", "external", "local" };
    // supplied strings may contain a space, so let's bypass that
    boost::split(result, cct->_conf->rgw_s3_auth_order,
		 boost::is_any_of(", "), boost::token_compress_on);

    if (std::any_of(result.begin(), result.end(),
		    [allowed_auth](std::string_view s)
		    { return allowed_auth.find(s) == allowed_auth.end();})){
      return default_order;
    }
    return result;
  }

  AWSAuthStrategy(CephContext* const cct,
<<<<<<< HEAD
                  rgw::auth::ImplicitTenants& implicit_tenant_context,
                  RGWRados* const store)
    : store(store),
      ver_abstractor(cct),
      anonymous_engine(cct,
                       static_cast<rgw::auth::LocalApplier::Factory*>(this)),
      external_engines(cct, store, implicit_tenant_context, &ver_abstractor),
      sts_engine(cct, store, implicit_tenant_context, &ver_abstractor),
      local_engine(cct, store, ver_abstractor,
=======
                  RGWCtl* const ctl)
    : ctl(ctl),
      ver_abstractor(cct),
      anonymous_engine(cct,
                       static_cast<rgw::auth::LocalApplier::Factory*>(this)),
      external_engines(cct, ctl, &ver_abstractor),
      sts_engine(cct, ctl, &ver_abstractor),
      local_engine(cct, ctl, ver_abstractor,
>>>>>>> 2bf10310
                   static_cast<rgw::auth::LocalApplier::Factory*>(this)) {
    /* The anonymous auth. */
    if (AllowAnonAccessT) {
      add_engine(Control::SUFFICIENT, anonymous_engine);
    }

    auto auth_order = parse_auth_order(cct);
    engine_map_t engine_map;

    /* STS Auth*/
    if (! sts_engine.is_empty()) {
      engine_map.insert(std::make_pair("sts", std::cref(sts_engine)));
    }

    /* The external auth. */
    if (! external_engines.is_empty()) {
      engine_map.insert(std::make_pair("external", std::cref(external_engines)));
    }
    /* The local auth. */
    if (cct->_conf->rgw_s3_auth_use_rados) {
      engine_map.insert(std::make_pair("local", std::cref(local_engine)));
    }

    add_engines(auth_order, engine_map);
  }

  const char* get_name() const noexcept override {
    return "rgw::auth::s3::AWSAuthStrategy";
  }
};


class AWSv4ComplMulti : public rgw::auth::Completer,
                        public rgw::io::DecoratedRestfulClient<rgw::io::RestfulClient*>,
                        public std::enable_shared_from_this<AWSv4ComplMulti> {
  using io_base_t = rgw::io::DecoratedRestfulClient<rgw::io::RestfulClient*>;
  using signing_key_t = sha256_digest_t;

  CephContext* const cct;

  const boost::string_view date;
  const boost::string_view credential_scope;
  const signing_key_t signing_key;

  class ChunkMeta {
    size_t data_offset_in_stream = 0;
    size_t data_length = 0;
    std::string signature;

    ChunkMeta(const size_t data_starts_in_stream,
              const size_t data_length,
              const boost::string_ref signature)
      : data_offset_in_stream(data_starts_in_stream),
        data_length(data_length),
        signature(signature.to_string()) {
    }

    explicit ChunkMeta(const boost::string_view& signature)
      : signature(signature.to_string()) {
    }

  public:
    static constexpr size_t SIG_SIZE = 64;

    /* Let's suppose the data length fields can't exceed uint64_t. */
    static constexpr size_t META_MAX_SIZE = \
      sarrlen("\r\nffffffffffffffff;chunk-signature=") + SIG_SIZE + sarrlen("\r\n");

    /* The metadata size of for the last, empty chunk. */
    static constexpr size_t META_MIN_SIZE = \
      sarrlen("0;chunk-signature=") + SIG_SIZE + sarrlen("\r\n");

    /* Detect whether a given stream_pos fits in boundaries of a chunk. */
    bool is_new_chunk_in_stream(size_t stream_pos) const;

    /* Get the remaining data size. */
    size_t get_data_size(size_t stream_pos) const;

    const std::string& get_signature() const {
      return signature;
    }

    /* Factory: create an object representing metadata of first, initial chunk
     * in a stream. */
    static ChunkMeta create_first(const boost::string_view& seed_signature) {
      return ChunkMeta(seed_signature);
    }

    /* Factory: parse a block of META_MAX_SIZE bytes and creates an object
     * representing non-first chunk in a stream. As the process is sequential
     * and depends on the previous chunk, caller must pass it. */
    static std::pair<ChunkMeta, size_t> create_next(CephContext* cct,
                                                    ChunkMeta&& prev,
                                                    const char* metabuf,
                                                    size_t metabuf_len);
  } chunk_meta;

  size_t stream_pos;
  boost::container::static_vector<char, ChunkMeta::META_MAX_SIZE> parsing_buf;
  ceph::crypto::SHA256* sha256_hash;
  std::string prev_chunk_signature;

  bool is_signature_mismatched();
  std::string calc_chunk_signature(const std::string& payload_hash) const;

public:
  /* We need the constructor to be public because of the std::make_shared that
   * is employed by the create() method. */
  AWSv4ComplMulti(const req_state* const s,
                  boost::string_view date,
                  boost::string_view credential_scope,
                  boost::string_view seed_signature,
                  const signing_key_t& signing_key)
    : io_base_t(nullptr),
      cct(s->cct),
      date(std::move(date)),
      credential_scope(std::move(credential_scope)),
      signing_key(signing_key),

      /* The evolving state. */
      chunk_meta(ChunkMeta::create_first(seed_signature)),
      stream_pos(0),
      sha256_hash(calc_hash_sha256_open_stream()),
      prev_chunk_signature(std::move(seed_signature)) {
  }

  ~AWSv4ComplMulti() {
    if (sha256_hash) {
      calc_hash_sha256_close_stream(&sha256_hash);
    }
  }

  /* rgw::io::DecoratedRestfulClient. */
  size_t recv_body(char* buf, size_t max) override;

  /* rgw::auth::Completer. */
  void modify_request_state(const DoutPrefixProvider* dpp, req_state* s_rw) override;
  bool complete() override;

  /* Factories. */
  static cmplptr_t create(const req_state* s,
                          boost::string_view date,
                          boost::string_view credential_scope,
                          boost::string_view seed_signature,
                          const boost::optional<std::string>& secret_key);

};

class AWSv4ComplSingle : public rgw::auth::Completer,
                         public rgw::io::DecoratedRestfulClient<rgw::io::RestfulClient*>,
                         public std::enable_shared_from_this<AWSv4ComplSingle> {
  using io_base_t = rgw::io::DecoratedRestfulClient<rgw::io::RestfulClient*>;

  CephContext* const cct;
  const char* const expected_request_payload_hash;
  ceph::crypto::SHA256* sha256_hash = nullptr;

public:
  /* Defined in rgw_auth_s3.cc because of get_v4_exp_payload_hash(). We need
   * the constructor to be public because of the std::make_shared employed by
   * the create() method. */
  explicit AWSv4ComplSingle(const req_state* const s);

  ~AWSv4ComplSingle() {
    if (sha256_hash) {
      calc_hash_sha256_close_stream(&sha256_hash);
    }
  }

  /* rgw::io::DecoratedRestfulClient. */
  size_t recv_body(char* buf, size_t max) override;

  /* rgw::auth::Completer. */
  void modify_request_state(const DoutPrefixProvider* dpp, req_state* s_rw) override;
  bool complete() override;

  /* Factories. */
  static cmplptr_t create(const req_state* s,
                          const boost::optional<std::string>&);

};

} /* namespace s3 */
} /* namespace auth */
} /* namespace rgw */

void rgw_create_s3_canonical_header(
  const char *method,
  const char *content_md5,
  const char *content_type,
  const char *date,
  const std::map<std::string, std::string>& meta_map,
  const std::map<std::string, std::string>& qs_map,
  const char *request_uri,
  const std::map<std::string, std::string>& sub_resources,
  std::string& dest_str);
bool rgw_create_s3_canonical_header(const req_info& info,
                                    utime_t *header_time,       /* out */
                                    std::string& dest,          /* out */
                                    bool qsr);
static inline std::tuple<bool, std::string, utime_t>
rgw_create_s3_canonical_header(const req_info& info, const bool qsr) {
  std::string dest;
  utime_t header_time;

  const bool ok = rgw_create_s3_canonical_header(info, &header_time, dest, qsr);
  return std::make_tuple(ok, dest, header_time);
}

namespace rgw {
namespace auth {
namespace s3 {

static constexpr char AWS4_HMAC_SHA256_STR[] = "AWS4-HMAC-SHA256";
static constexpr char AWS4_HMAC_SHA256_PAYLOAD_STR[] = "AWS4-HMAC-SHA256-PAYLOAD";

static constexpr char AWS4_EMPTY_PAYLOAD_HASH[] = \
  "e3b0c44298fc1c149afbf4c8996fb92427ae41e4649b934ca495991b7852b855";

static constexpr char AWS4_UNSIGNED_PAYLOAD_HASH[] = "UNSIGNED-PAYLOAD";

static constexpr char AWS4_STREAMING_PAYLOAD_HASH[] = \
  "STREAMING-AWS4-HMAC-SHA256-PAYLOAD";

int parse_v4_credentials(const req_info& info,                     /* in */
			 boost::string_view& access_key_id,        /* out */
			 boost::string_view& credential_scope,     /* out */
			 boost::string_view& signedheaders,        /* out */
			 boost::string_view& signature,            /* out */
			 boost::string_view& date,                 /* out */
			 boost::string_view& session_token,        /* out */
			 const bool using_qs);                     /* in */

static inline bool char_needs_aws4_escaping(const char c, bool encode_slash)
{
  if ((c >= 'a' && c <= 'z') ||
      (c >= 'A' && c <= 'Z') ||
      (c >= '0' && c <= '9')) {
    return false;
  }

  switch (c) {
    case '-':
    case '_':
    case '.':
    case '~':
      return false;
  }

  if (c == '/' && !encode_slash)
    return false;

  return true;
}

static inline std::string aws4_uri_encode(const std::string& src, bool encode_slash)
{
  std::string result;

  for (const std::string::value_type c : src) {
    if (char_needs_aws4_escaping(c, encode_slash)) {
      rgw_uri_escape_char(c, result);
    } else {
      result.push_back(c);
    }
  }

  return result;
}

static inline std::string aws4_uri_recode(const boost::string_view& src, bool encode_slash)
{
  std::string decoded = url_decode(src);
  return aws4_uri_encode(decoded, encode_slash);
}

static inline std::string get_v4_canonical_uri(const req_info& info) {
  /* The code should normalize according to RFC 3986 but S3 does NOT do path
   * normalization that SigV4 typically does. This code follows the same
   * approach that boto library. See auth.py:canonical_uri(...). */

  std::string canonical_uri = aws4_uri_recode(info.request_uri_aws4, false);

  if (canonical_uri.empty()) {
    canonical_uri = "/";
  } else {
    boost::replace_all(canonical_uri, "+", "%20");
  }

  return canonical_uri;
}

static inline const string calc_v4_payload_hash(const string& payload)
{
  ceph::crypto::SHA256* sha256_hash = calc_hash_sha256_open_stream();
  calc_hash_sha256_update_stream(sha256_hash, payload.c_str(), payload.length());
  const auto payload_hash = calc_hash_sha256_close_stream(&sha256_hash);
  return payload_hash;
}

static inline const char* get_v4_exp_payload_hash(const req_info& info)
{
  /* In AWSv4 the hash of real, transferred payload IS NOT necessary to form
   * a Canonical Request, and thus verify a Signature. x-amz-content-sha256
   * header lets get the information very early -- before seeing first byte
   * of HTTP body. As a consequence, we can decouple Signature verification
   * from payload's fingerprint check. */
  const char *expected_request_payload_hash = \
    info.env->get("HTTP_X_AMZ_CONTENT_SHA256");

  if (!expected_request_payload_hash) {
    /* An HTTP client MUST send x-amz-content-sha256. The single exception
     * is the case of using the Query Parameters where "UNSIGNED-PAYLOAD"
     * literals are used for crafting Canonical Request:
     *
     *  You don't include a payload hash in the Canonical Request, because
     *  when you create a presigned URL, you don't know the payload content
     *  because the URL is used to upload an arbitrary payload. Instead, you
     *  use a constant string UNSIGNED-PAYLOAD. */
    expected_request_payload_hash = AWS4_UNSIGNED_PAYLOAD_HASH;
  }

  return expected_request_payload_hash;
}

static inline bool is_v4_payload_unsigned(const char* const exp_payload_hash)
{
  return boost::equals(exp_payload_hash, AWS4_UNSIGNED_PAYLOAD_HASH);
}

static inline bool is_v4_payload_empty(const req_state* const s)
{
  /* from rfc2616 - 4.3 Message Body
   *
   * "The presence of a message-body in a request is signaled by the inclusion
   * of a Content-Length or Transfer-Encoding header field in the request's
   * message-headers." */
  return s->content_length == 0 &&
         s->info.env->get("HTTP_TRANSFER_ENCODING") == nullptr;
}

static inline bool is_v4_payload_streamed(const char* const exp_payload_hash)
{
  return boost::equals(exp_payload_hash, AWS4_STREAMING_PAYLOAD_HASH);
}

std::string get_v4_canonical_qs(const req_info& info, bool using_qs);

boost::optional<std::string>
get_v4_canonical_headers(const req_info& info,
                         const boost::string_view& signedheaders,
                         bool using_qs,
                         bool force_boto2_compat);

extern sha256_digest_t
get_v4_canon_req_hash(CephContext* cct,
                      const boost::string_view& http_verb,
                      const std::string& canonical_uri,
                      const std::string& canonical_qs,
                      const std::string& canonical_hdrs,
                      const boost::string_view& signed_hdrs,
                      const boost::string_view& request_payload_hash);

AWSEngine::VersionAbstractor::string_to_sign_t
get_v4_string_to_sign(CephContext* cct,
                      const boost::string_view& algorithm,
                      const boost::string_view& request_date,
                      const boost::string_view& credential_scope,
                      const sha256_digest_t& canonreq_hash);

extern AWSEngine::VersionAbstractor::server_signature_t
get_v4_signature(const boost::string_view& credential_scope,
                 CephContext* const cct,
                 const boost::string_view& secret_key,
                 const AWSEngine::VersionAbstractor::string_to_sign_t& string_to_sign);

extern AWSEngine::VersionAbstractor::server_signature_t
get_v2_signature(CephContext*,
                 const std::string& secret_key,
                 const AWSEngine::VersionAbstractor::string_to_sign_t& string_to_sign);
} /* namespace s3 */
} /* namespace auth */
} /* namespace rgw */

#endif<|MERGE_RESOLUTION|>--- conflicted
+++ resolved
@@ -36,12 +36,8 @@
                         public rgw::auth::LocalApplier::Factory,
                         public rgw::auth::RoleApplier::Factory {
   typedef rgw::auth::IdentityApplier::aplptr_t aplptr_t;
-<<<<<<< HEAD
-  RGWRados* const store;
+  RGWCtl* const ctl;
   rgw::auth::ImplicitTenants& implicit_tenant_context;
-=======
-  RGWCtl* const ctl;
->>>>>>> 2bf10310
 
   STSEngine  sts_engine;
 
@@ -50,16 +46,10 @@
                              rgw::auth::RemoteApplier::acl_strategy_t&& acl_alg,
                              const rgw::auth::RemoteApplier::AuthInfo &info
                             ) const override {
-<<<<<<< HEAD
-    auto apl = rgw::auth::add_sysreq(cct, store, s,
-      rgw::auth::RemoteApplier(cct, store, std::move(acl_alg), info,
+    auto apl = rgw::auth::add_sysreq(cct, ctl, s,
+      rgw::auth::RemoteApplier(cct, ctl, std::move(acl_alg), info,
 			       implicit_tenant_context,
                                rgw::auth::ImplicitTenants::IMPLICIT_TENANTS_S3));
-=======
-    auto apl = rgw::auth::add_sysreq(cct, ctl, s,
-      rgw::auth::RemoteApplier(cct, ctl, std::move(acl_alg), info,
-                               cct->_conf->rgw_keystone_implicit_tenants));
->>>>>>> 2bf10310
     return aplptr_t(new decltype(apl)(std::move(apl)));
   }
 
@@ -85,19 +75,12 @@
 
 public:
   STSAuthStrategy(CephContext* const cct,
-<<<<<<< HEAD
-                       RGWRados* const store,
+                       RGWCtl* const ctl,
                        rgw::auth::ImplicitTenants& implicit_tenant_context,
                        AWSEngine::VersionAbstractor* const ver_abstractor)
-    : store(store),
+    : ctl(ctl),
       implicit_tenant_context(implicit_tenant_context),
-      sts_engine(cct, store, *ver_abstractor,
-=======
-                       RGWCtl* const ctl,
-                       AWSEngine::VersionAbstractor* const ver_abstractor)
-    : ctl(ctl),
       sts_engine(cct, ctl, *ver_abstractor,
->>>>>>> 2bf10310
                   static_cast<rgw::auth::LocalApplier::Factory*>(this),
                   static_cast<rgw::auth::RemoteApplier::Factory*>(this),
                   static_cast<rgw::auth::RoleApplier::Factory*>(this)) {
@@ -114,12 +97,8 @@
 class ExternalAuthStrategy : public rgw::auth::Strategy,
                              public rgw::auth::RemoteApplier::Factory {
   typedef rgw::auth::IdentityApplier::aplptr_t aplptr_t;
-<<<<<<< HEAD
-  RGWRados* const store;
+  RGWCtl* const ctl;
   rgw::auth::ImplicitTenants& implicit_tenant_context;
-=======
-  RGWCtl* const ctl;
->>>>>>> 2bf10310
 
   using keystone_config_t = rgw::keystone::CephCtxConfig;
   using keystone_cache_t = rgw::keystone::TokenCache;
@@ -134,35 +113,22 @@
                              rgw::auth::RemoteApplier::acl_strategy_t&& acl_alg,
                              const rgw::auth::RemoteApplier::AuthInfo &info
                             ) const override {
-<<<<<<< HEAD
-    auto apl = rgw::auth::add_sysreq(cct, store, s,
-      rgw::auth::RemoteApplier(cct, store, std::move(acl_alg), info,
+    auto apl = rgw::auth::add_sysreq(cct, ctl, s,
+      rgw::auth::RemoteApplier(cct, ctl, std::move(acl_alg), info,
                                implicit_tenant_context,
                                rgw::auth::ImplicitTenants::IMPLICIT_TENANTS_S3));
-=======
-    auto apl = rgw::auth::add_sysreq(cct, ctl, s,
-      rgw::auth::RemoteApplier(cct, ctl, std::move(acl_alg), info,
-                               cct->_conf->rgw_keystone_implicit_tenants));
->>>>>>> 2bf10310
     /* TODO(rzarzynski): replace with static_ptr. */
     return aplptr_t(new decltype(apl)(std::move(apl)));
   }
 
 public:
   ExternalAuthStrategy(CephContext* const cct,
-<<<<<<< HEAD
-                       RGWRados* const store,
+                       RGWCtl* const ctl,
                        rgw::auth::ImplicitTenants& implicit_tenant_context,
                        AWSEngine::VersionAbstractor* const ver_abstractor)
-    : store(store),
+    : ctl(ctl),
       implicit_tenant_context(implicit_tenant_context),
-      ldap_engine(cct, store, *ver_abstractor,
-=======
-                       RGWCtl* const ctl,
-                       AWSEngine::VersionAbstractor* const ver_abstractor)
-    : ctl(ctl),
       ldap_engine(cct, ctl, *ver_abstractor,
->>>>>>> 2bf10310
                   static_cast<rgw::auth::RemoteApplier::Factory*>(this)) {
 
     if (cct->_conf->rgw_s3_auth_use_keystone &&
@@ -255,26 +221,15 @@
   }
 
   AWSAuthStrategy(CephContext* const cct,
-<<<<<<< HEAD
                   rgw::auth::ImplicitTenants& implicit_tenant_context,
-                  RGWRados* const store)
-    : store(store),
-      ver_abstractor(cct),
-      anonymous_engine(cct,
-                       static_cast<rgw::auth::LocalApplier::Factory*>(this)),
-      external_engines(cct, store, implicit_tenant_context, &ver_abstractor),
-      sts_engine(cct, store, implicit_tenant_context, &ver_abstractor),
-      local_engine(cct, store, ver_abstractor,
-=======
                   RGWCtl* const ctl)
     : ctl(ctl),
       ver_abstractor(cct),
       anonymous_engine(cct,
                        static_cast<rgw::auth::LocalApplier::Factory*>(this)),
-      external_engines(cct, ctl, &ver_abstractor),
-      sts_engine(cct, ctl, &ver_abstractor),
+      external_engines(cct, ctl, implicit_tenant_context, &ver_abstractor),
+      sts_engine(cct, ctl, implicit_tenant_context, &ver_abstractor),
       local_engine(cct, ctl, ver_abstractor,
->>>>>>> 2bf10310
                    static_cast<rgw::auth::LocalApplier::Factory*>(this)) {
     /* The anonymous auth. */
     if (AllowAnonAccessT) {
