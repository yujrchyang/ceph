"""
NOTE: For running this tests locally (using vstart_runner.py), export the
path to src/tools/cephfs/cephfs-shell module to $PATH. Running
"export PATH=$PATH:$(cd ../src/tools/cephfs && pwd)" from the build dir
will update the environment without hassles of typing the path correctly.
"""
from io import StringIO
from os import path
import crypt
import logging
from tempfile import mkstemp as tempfile_mkstemp
import math
from time import sleep
from tasks.cephfs.cephfs_test_case import CephFSTestCase
from teuthology.exceptions import CommandFailedError

log = logging.getLogger(__name__)


def humansize(nbytes):
    suffixes = ['B', 'K', 'M', 'G', 'T', 'P']
    i = 0
    while nbytes >= 1024 and i < len(suffixes) - 1:
        nbytes /= 1024.
        i += 1
    nbytes = math.ceil(nbytes)
    f = ('%d' % nbytes).rstrip('.')
    return '%s%s' % (f, suffixes[i])


def ensure_str(s):
    if isinstance(s, str):
        return s
    if isinstance(s, bytes):
        return s.decode()
    raise TypeError("not expecting type '%s'" % type(s))


class TestCephFSShell(CephFSTestCase):
    CLIENTS_REQUIRED = 1

    def setUp(self):
        super(TestCephFSShell, self).setUp()

        conf_contents = "[cephfs-shell]\ncolors = False\ndebug = True\n"
        confpath = self.mount_a.client_remote.sh('mktemp').strip()
        self.mount_a.client_remote.write_file(confpath, conf_contents)
        self.default_shell_conf_path = confpath

    def run_cephfs_shell_cmd(self, cmd, mount_x=None, shell_conf_path=None,
                             opts=None, stdout=None, stderr=None, stdin=None,
                             check_status=True):
        stdout = stdout or StringIO()
        stderr = stderr or StringIO()
        if mount_x is None:
            mount_x = self.mount_a
        if isinstance(cmd, list):
            cmd = " ".join(cmd)
        if not shell_conf_path:
            shell_conf_path = self.default_shell_conf_path

        args = ["cephfs-shell", "-c", shell_conf_path]
        if opts:
            args += opts
        args.extend(("--", cmd))

        log.info("Running command: {}".format(" ".join(args)))
        return mount_x.client_remote.run(args=args, stdout=stdout,
                                         stderr=stderr, stdin=stdin,
                                         check_status=check_status)

    def negtest_cephfs_shell_cmd(self, **kwargs):
        """
        This method verifies that cephfs shell command fails with expected
        return value and/or error message.

        kwargs is expected to hold the arguments same as
        run_cephfs_shell_cmd() with the following exceptions -
            * It should not contain check_status (since commands are expected
              to fail, check_status is hardcoded to False).
            * It is optional to set expected error message and return value to
              dict members 'errmsg' and 'retval' respectively.

        This method servers as shorthand for codeblocks like -

        try:
            proc = self.run_cephfs_shell_cmd(args=['some', 'cmd'],
                                             check_status=False,
                                             stdout=stdout)
        except CommandFailedError as e:
            self.assertNotIn('some error message',
                              proc.stderr.getvalue.lower())


        try:
            proc = self.run_cephfs_shell_cmd(args=['some', 'cmd'],
                                             check_status=False,
                                             stdout=stdout)
        except CommandFailedError as e:
            self.assertNotEqual(1, proc.returncode)
        """
        retval = kwargs.pop('retval', None)
        errmsg = kwargs.pop('errmsg', None)
        kwargs['check_status'] = False

        proc = self.run_cephfs_shell_cmd(**kwargs)
        if retval:
            self.assertEqual(proc.returncode, retval)
        else:
            self.assertNotEqual(proc.returncode, 0)
        if errmsg:
            self.assertIn(errmsg, proc.stderr.getvalue().lower())

        return proc

    def get_cephfs_shell_cmd_output(self, cmd, mount_x=None,
                                    shell_conf_path=None, opts=None,
                                    stdout=None, stdin=None,
                                    check_status=True):
        return ensure_str(self.run_cephfs_shell_cmd(
            cmd=cmd, mount_x=mount_x, shell_conf_path=shell_conf_path,
            opts=opts, stdout=stdout, stdin=stdin,
            check_status=check_status).stdout.getvalue().strip())

    def get_cephfs_shell_cmd_error(self, cmd, mount_x=None,
                                   shell_conf_path=None, opts=None,
                                   stderr=None, stdin=None, check_status=True):
        return ensure_str(self.run_cephfs_shell_cmd(
            cmd=cmd, mount_x=mount_x, shell_conf_path=shell_conf_path,
            opts=opts, stderr=stderr, stdin=stdin,
            check_status=check_status).stderr.getvalue().strip())

    def run_cephfs_shell_script(self, script, mount_x=None,
                                shell_conf_path=None, opts=None, stdout=None,
                                stderr=None, stdin=None, check_status=True):
        stdout = stdout or StringIO()
        stderr = stderr or StringIO()
        if mount_x is None:
            mount_x = self.mount_a

        scriptpath = tempfile_mkstemp(prefix='test-cephfs', text=True)[1]
        with open(scriptpath, 'w') as scriptfile:
            scriptfile.write(script)
        # copy script to the machine running cephfs-shell.
        mount_x.client_remote.put_file(scriptpath, scriptpath)
        mount_x.run_shell_payload(f"chmod 755 {scriptpath}")

        args = ["cephfs-shell", '-b', scriptpath]
        if shell_conf_path:
            args[1:1] = ["-c", shell_conf_path]
        log.info('Running script \"' + scriptpath + '\"')
        return mount_x.client_remote.run(args=args, stdout=stdout,
                                         stderr=stderr, stdin=stdin,
                                         check_status=True)

    def get_cephfs_shell_script_output(self, script, mount_x=None,
                                       shell_conf_path=None, opts=None,
                                       stdout=None, stdin=None,
                                       check_status=True):
        return ensure_str(self.run_cephfs_shell_script(
            script=script, mount_x=mount_x, shell_conf_path=shell_conf_path,
            opts=opts, stdout=stdout, stdin=stdin,
            check_status=check_status).stdout.getvalue().strip())


class TestGeneric(TestCephFSShell):

    def test_mistyped_cmd(self):
        with self.assertRaises(CommandFailedError) as cm:
            self.run_cephfs_shell_cmd('lsx')
        self.assertEqual(cm.exception.exitstatus, 127)


class TestMkdir(TestCephFSShell):
    def test_mkdir(self):
        """
        Test that mkdir creates directory
        """
        o = self.get_cephfs_shell_cmd_output("mkdir d1")
        log.info("cephfs-shell output:\n{}".format(o))

        o = self.mount_a.stat('d1')
        log.info("mount_a output:\n{}".format(o))

    def test_mkdir_with_070000_octal_mode(self):
        """
        Test that mkdir fails with octal mode greater than 07777
        """
        self.negtest_cephfs_shell_cmd(cmd="mkdir -m 070000 d2")
        try:
            self.mount_a.stat('d2')
        except CommandFailedError:
            pass

    def test_mkdir_with_negative_octal_mode(self):
        """
        Test that mkdir fails with negative octal mode
        """
        self.negtest_cephfs_shell_cmd(cmd="mkdir -m -0755 d3")
        try:
            self.mount_a.stat('d3')
        except CommandFailedError:
            pass

    def test_mkdir_with_non_octal_mode(self):
        """
        Test that mkdir passes with non-octal mode
        """
        o = self.get_cephfs_shell_cmd_output("mkdir -m u=rwx d4")
        log.info("cephfs-shell output:\n{}".format(o))

        # mkdir d4 should pass
        o = self.mount_a.stat('d4')
        assert ((o['st_mode'] & 0o700) == 0o700)

    def test_mkdir_with_bad_non_octal_mode(self):
        """
        Test that mkdir failes with bad non-octal mode
        """
        self.negtest_cephfs_shell_cmd(cmd="mkdir -m ugx=0755 d5")
        try:
            self.mount_a.stat('d5')
        except CommandFailedError:
            pass

    def test_mkdir_path_without_path_option(self):
        """
        Test that mkdir fails without path option for creating path
        """
        self.negtest_cephfs_shell_cmd(cmd="mkdir d5/d6/d7")
        try:
            self.mount_a.stat('d5/d6/d7')
        except CommandFailedError:
            pass

    def test_mkdir_path_with_path_option(self):
        """
        Test that mkdir passes with path option for creating path
        """
        o = self.get_cephfs_shell_cmd_output("mkdir -p d5/d6/d7")
        log.info("cephfs-shell output:\n{}".format(o))

        # mkdir d5/d6/d7 should pass
        o = self.mount_a.stat('d5/d6/d7')
        log.info("mount_a output:\n{}".format(o))


class TestRmdir(TestCephFSShell):
    dir_name = "test_dir"

    def dir_does_not_exists(self):
        """
        Tests that directory does not exists
        """
        try:
            self.mount_a.stat(self.dir_name)
        except CommandFailedError as e:
            if e.exitstatus == 2:
                return 0
            raise

    def test_rmdir(self):
        """
        Test that rmdir deletes directory
        """
        self.run_cephfs_shell_cmd("mkdir " + self.dir_name)
        self.run_cephfs_shell_cmd("rmdir " + self.dir_name)
        self.dir_does_not_exists()

    def test_rmdir_non_existing_dir(self):
        """
        Test that rmdir does not delete a non existing directory
        """
        self.negtest_cephfs_shell_cmd(cmd="rmdir test_dir")
        self.dir_does_not_exists()

    def test_rmdir_dir_with_file(self):
        """
        Test that rmdir does not delete directory containing file
        """
        self.run_cephfs_shell_cmd("mkdir " + self.dir_name)
<<<<<<< HEAD
        self.run_cephfs_shell_cmd("put - test_dir/dumpfile",
                                  stdin="Valid File")
        self.run_cephfs_shell_cmd("rmdir" + self.dir_name)
=======
        self.run_cephfs_shell_cmd("put - test_dir/dumpfile", stdin="Valid File")
        # see comment below
        # with self.assertRaises(CommandFailedError) as cm:
        with self.assertRaises(CommandFailedError):
            self.run_cephfs_shell_cmd("rmdir " + self.dir_name)
        # TODO: we need to check for exit code and error message as well.
        # skipping it for not since error codes used by cephfs-shell are not
        # standard and they may change soon.
        # self.assertEqual(cm.exception.exitcode, 39)
>>>>>>> 524ef525
        self.mount_a.stat(self.dir_name)

    def test_rmdir_existing_file(self):
        """
        Test that rmdir does not delete a file
        """
        self.run_cephfs_shell_cmd("put - dumpfile", stdin="Valid File")
        self.negtest_cephfs_shell_cmd(cmd="rmdir dumpfile")
        self.mount_a.stat("dumpfile")

    def test_rmdir_p(self):
        """
        Test that rmdir -p deletes all empty directories in the root
        directory passed
        """
        self.run_cephfs_shell_cmd("mkdir -p test_dir/t1/t2/t3")
        self.run_cephfs_shell_cmd("rmdir -p " + self.dir_name)
        self.dir_does_not_exists()

    def test_rmdir_p_valid_path(self):
        """
        Test that rmdir -p deletes all empty directories in the path passed
        """
        self.run_cephfs_shell_cmd("mkdir -p test_dir/t1/t2/t3")
        self.run_cephfs_shell_cmd("rmdir -p test_dir/t1/t2/t3")
        self.dir_does_not_exists()

    def test_rmdir_p_non_existing_dir(self):
        """
        Test that rmdir -p does not delete an invalid directory
        """
        self.negtest_cephfs_shell_cmd(cmd="rmdir -p test_dir")
        self.dir_does_not_exists()

    def test_rmdir_p_dir_with_file(self):
        """
        Test that rmdir -p does not delete the directory containing a file
        """
        self.run_cephfs_shell_cmd("mkdir " + self.dir_name)
        self.run_cephfs_shell_cmd("put - test_dir/dumpfile",
                                  stdin="Valid File")
        self.run_cephfs_shell_cmd("rmdir -p " + self.dir_name)
        self.mount_a.stat(self.dir_name)


class TestGetAndPut(TestCephFSShell):
    def test_without_target_dir(self):
        """
        Test put and get commands without target path.
        """
        tempdir = self.mount_a.client_remote.mkdtemp()
        tempdirname = path.basename(tempdir)
        files = ('dump1', 'dump2', 'dump3', tempdirname)

        for i, file_ in enumerate(files[: -1]):
            size = i + 1
            ofarg = 'of=' + path.join(tempdir, file_)
            bsarg = 'bs=' + str(size) + 'M'
            self.mount_a.run_shell_payload("dd if=/dev/urandom "
                                           f"{ofarg} {bsarg} count=1")

        self.run_cephfs_shell_cmd('put ' + tempdir)
        for file_ in files:
            if file_ == tempdirname:
                self.mount_a.stat(path.join(self.mount_a.mountpoint, file_))
            else:
                self.mount_a.stat(path.join(self.mount_a.mountpoint,
                                            tempdirname, file_))

        self.mount_a.run_shell_payload(f"rm -rf {tempdir}")

        self.run_cephfs_shell_cmd('get ' + tempdirname)
        # NOTE: cwd=None because we want to run it at CWD, not at cephfs mntpt.
        pwd = self.mount_a.run_shell('pwd', cwd=None).stdout.getvalue(). \
            strip()
        for file_ in files:
            if file_ == tempdirname:
                self.mount_a.run_shell_payload(f"stat {path.join(pwd, file_)}")
            else:
                self.mount_a.run_shell_payload(
                    f"stat "
                    f"{path.join(pwd, tempdirname, file_)}")

    def test_get_with_target_name(self):
        """
        Test that get passes with target name
        """
        s = 'C' * 1024
        s_hash = crypt.crypt(s, '.A')
        o = self.get_cephfs_shell_cmd_output("put - dump4", stdin=s)
        log.info("cephfs-shell output:\n{}".format(o))

        # put - dump4 should pass
        o = self.mount_a.stat('dump4')
        log.info("mount_a output:\n{}".format(o))

        o = self.get_cephfs_shell_cmd_output("get dump4 .")
        log.info("cephfs-shell output:\n{}".format(o))

        # NOTE: cwd=None because we want to run it at CWD, not at cephfs mntpt.
        o = self.mount_a.run_shell('cat dump4', cwd=None).stdout.getvalue(). \
            strip()
        o_hash = crypt.crypt(o, '.A')

        # s_hash must be equal to o_hash
        log.info("s_hash:{}".format(s_hash))
        log.info("o_hash:{}".format(o_hash))
        assert (s_hash == o_hash)

    def test_get_without_target_name(self):
        """
        Test that get passes with target name
        """
        s = 'D' * 1024
        o = self.get_cephfs_shell_cmd_output("put - dump5", stdin=s)
        log.info("cephfs-shell output:\n{}".format(o))

        # put - dump5 should pass
        o = self.mount_a.stat('dump5')
        log.info("mount_a output:\n{}".format(o))

        o = self.get_cephfs_shell_cmd_output("get dump5")
        # NOTE: cwd=None because we want to run it at CWD, not at cephfs mntpt.
        # NOTE: following command must run successfully.
        self.mount_a.run_shell('stat dump5', cwd=None)

    def test_get_to_console(self):
        """
        Test that get passes with target name
        """
        s = 'E' * 1024
        s_hash = crypt.crypt(s, '.A')
        o = self.get_cephfs_shell_cmd_output("put - dump6", stdin=s)
        log.info("cephfs-shell output:\n{}".format(o))

        # put - dump6 should pass
        o = self.mount_a.stat('dump6')
        log.info("mount_a output:\n{}".format(o))

        # get dump6 - should pass
        o = self.get_cephfs_shell_cmd_output("get dump6 -")
        o_hash = crypt.crypt(o, '.A')
        log.info("cephfs-shell output:\n{}".format(o))

        # s_hash must be equal to o_hash
        log.info("s_hash:{}".format(s_hash))
        log.info("o_hash:{}".format(o_hash))
        assert (s_hash == o_hash)


class TestSnapshots(TestCephFSShell):
    def test_snap(self):
        """
        Test that snapshot creation and deletion work
        """
        sd = self.fs.get_config('client_snapdir')
        sdn = "data_dir/{}/snap1".format(sd)

        # create a data dir and dump some files into it
        self.get_cephfs_shell_cmd_output("mkdir data_dir")
        s = 'A' * 10240
        o = self.get_cephfs_shell_cmd_output("put - data_dir/data_a", stdin=s)
        s = 'B' * 10240
        o = self.get_cephfs_shell_cmd_output("put - data_dir/data_b", stdin=s)
        s = 'C' * 10240
        o = self.get_cephfs_shell_cmd_output("put - data_dir/data_c", stdin=s)
        s = 'D' * 10240
        o = self.get_cephfs_shell_cmd_output("put - data_dir/data_d", stdin=s)
        s = 'E' * 10240
        o = self.get_cephfs_shell_cmd_output("put - data_dir/data_e", stdin=s)

        o = self.get_cephfs_shell_cmd_output("ls -l /data_dir")
        log.info("cephfs-shell output:\n{}".format(o))

        # create the snapshot - must pass
        o = self.get_cephfs_shell_cmd_output("snap create snap1 /data_dir")
        log.info("cephfs-shell output:\n{}".format(o))
        self.assertEqual("", o)
        o = self.mount_a.stat(sdn)
        log.info("mount_a output:\n{}".format(o))
        self.assertIn('st_mode', o)

        # create the same snapshot again - must fail with an error message
        self.negtest_cephfs_shell_cmd(cmd="snap create snap1 /data_dir",
                                      errmsg="snapshot 'snap1' already exists")
        o = self.mount_a.stat(sdn)
        log.info("mount_a output:\n{}".format(o))
        self.assertIn('st_mode', o)

        # delete the snapshot - must pass
        o = self.get_cephfs_shell_cmd_output("snap delete snap1 /data_dir")
        log.info("cephfs-shell output:\n{}".format(o))
        self.assertEqual("", o)
        try:
            o = self.mount_a.stat(sdn)
        except CommandFailedError:
            # snap dir should not exist anymore
            pass
        log.info("mount_a output:\n{}".format(o))
        self.assertNotIn('st_mode', o)

        # delete the same snapshot again - must fail with an error message
        self.negtest_cephfs_shell_cmd(cmd="snap delete snap1 /data_dir",
                                      errmsg="'snap1': no such snapshot")
        try:
            o = self.mount_a.stat(sdn)
        except CommandFailedError:
            pass
        log.info("mount_a output:\n{}".format(o))
        self.assertNotIn('st_mode', o)


class TestCD(TestCephFSShell):
    CLIENTS_REQUIRED = 1

    def test_cd_with_no_args(self):
        """
        Test that when cd is issued without any arguments, CWD is changed
        to root directory.
        """
        path = 'dir1/dir2/dir3'
        self.mount_a.run_shell_payload(f"mkdir -p {path}")
        expected_cwd = '/'

        script = 'cd {}\ncd\ncwd\n'.format(path)
        output = self.get_cephfs_shell_script_output(script)
        self.assertEqual(output, expected_cwd)

    def test_cd_with_args(self):
        """
        Test that when cd is issued with an argument, CWD is changed
        to the path passed in the argument.
        """
        path = 'dir1/dir2/dir3'
        self.mount_a.run_shell_payload(f"mkdir -p {path}")
        expected_cwd = '/dir1/dir2/dir3'

        script = 'cd {}\ncwd\n'.format(path)
        output = self.get_cephfs_shell_script_output(script)
        self.assertEqual(output, expected_cwd)


class TestDU(TestCephFSShell):
    CLIENTS_REQUIRED = 1

    def test_du_works_for_regfiles(self):
        regfilename = 'some_regfile'
        regfile_abspath = path.join(self.mount_a.mountpoint, regfilename)
        self.mount_a.client_remote.write_file(regfile_abspath, 'somedata')

        size = humansize(self.mount_a.stat(regfile_abspath)['st_size'])
        expected_output = r'{}{}{}'.format(size, " +", regfilename)

        du_output = self.get_cephfs_shell_cmd_output('du ' + regfilename)
        self.assertRegex(du_output, expected_output)

    def test_du_works_for_non_empty_dirs(self):
        dirname = 'some_directory'
        dir_abspath = path.join(self.mount_a.mountpoint, dirname)
        regfilename = 'some_regfile'
        regfile_abspath = path.join(dir_abspath, regfilename)
        self.mount_a.run_shell_payload(f"mkdir {dir_abspath}")
        self.mount_a.client_remote.write_file(regfile_abspath, 'somedata')

        # XXX: we stat `regfile_abspath` here because ceph du reports
        # a non-empty
        # directory's size as sum of sizes of all files under it.
        size = humansize(self.mount_a.stat(regfile_abspath)['st_size'])
        expected_output = r'{}{}{}'.format(size, " +", dirname)

        sleep(10)
        du_output = self.get_cephfs_shell_cmd_output('du ' + dirname)
        self.assertRegex(du_output, expected_output)

    def test_du_works_for_empty_dirs(self):
        dirname = 'some_directory'
        dir_abspath = path.join(self.mount_a.mountpoint, dirname)
        self.mount_a.run_shell_payload(f"mkdir {dir_abspath}")

        size = humansize(self.mount_a.stat(dir_abspath)['st_size'])
        expected_output = r'{}{}{}'.format(size, " +", dirname)

        du_output = self.get_cephfs_shell_cmd_output('du ' + dirname)
        self.assertRegex(du_output, expected_output)

    def test_du_works_for_hardlinks(self):
        regfilename = 'some_regfile'
        regfile_abspath = path.join(self.mount_a.mountpoint, regfilename)
        self.mount_a.client_remote.write_file(regfile_abspath, 'somedata')
        hlinkname = 'some_hardlink'
        hlink_abspath = path.join(self.mount_a.mountpoint, hlinkname)
        self.mount_a.run_shell_payload(f"ln {regfile_abspath} {hlink_abspath}")

        size = humansize(self.mount_a.stat(hlink_abspath)['st_size'])
        expected_output = r'{}{}{}'.format(size, " +", hlinkname)

        du_output = self.get_cephfs_shell_cmd_output('du ' + hlinkname)
        self.assertRegex(du_output, expected_output)

    def test_du_works_for_softlinks_to_files(self):
        regfilename = 'some_regfile'
        regfile_abspath = path.join(self.mount_a.mountpoint, regfilename)
        self.mount_a.client_remote.write_file(regfile_abspath, 'somedata')
        slinkname = 'some_softlink'
        slink_abspath = path.join(self.mount_a.mountpoint, slinkname)
        self.mount_a.run_shell_payload(
            f"ln -s {regfile_abspath} {slink_abspath}")

        size = humansize(self.mount_a.lstat(slink_abspath)['st_size'])
        expected_output = r'{}{}{}'.format(size, " +", slinkname)

        du_output = self.get_cephfs_shell_cmd_output('du ' + slinkname)
        self.assertRegex(du_output, expected_output)

    def test_du_works_for_softlinks_to_dirs(self):
        dirname = 'some_directory'
        dir_abspath = path.join(self.mount_a.mountpoint, dirname)
        self.mount_a.run_shell_payload(f"mkdir {dir_abspath}")
        slinkname = 'some_softlink'
        slink_abspath = path.join(self.mount_a.mountpoint, slinkname)
        self.mount_a.run_shell_payload(f"ln -s {dir_abspath} {slink_abspath}")

        size = humansize(self.mount_a.lstat(slink_abspath)['st_size'])
        expected_output = r'{}{}{}'.format(size, " +", slinkname)

        du_output = self.get_cephfs_shell_cmd_output('du ' + slinkname)
        self.assertRegex(du_output, expected_output)

    # NOTE: tests using these are pretty slow since to this methods sleeps for
    # 15 seconds
    def _setup_files(self, return_path_to_files=False, path_prefix='./'):
        dirname = 'dir1'
        regfilename = 'regfile'
        hlinkname = 'hlink'
        slinkname = 'slink1'
        slink2name = 'slink2'

        dir_abspath = path.join(self.mount_a.mountpoint, dirname)
        regfile_abspath = path.join(self.mount_a.mountpoint, regfilename)
        hlink_abspath = path.join(self.mount_a.mountpoint, hlinkname)
        slink_abspath = path.join(self.mount_a.mountpoint, slinkname)
        slink2_abspath = path.join(self.mount_a.mountpoint, slink2name)

        self.mount_a.run_shell_payload(f"mkdir {dir_abspath}")
        self.mount_a.run_shell_payload(f"touch {regfile_abspath}")
        self.mount_a.run_shell_payload(f"ln {regfile_abspath} {hlink_abspath}")
        self.mount_a.run_shell_payload(
            f"ln -s {regfile_abspath} {slink_abspath}")
        self.mount_a.run_shell_payload(f"ln -s {dir_abspath} {slink2_abspath}")

        dir2_name = 'dir2'
        dir21_name = 'dir21'
        regfile121_name = 'regfile121'
        dir2_abspath = path.join(self.mount_a.mountpoint, dir2_name)
        dir21_abspath = path.join(dir2_abspath, dir21_name)
        regfile121_abspath = path.join(dir21_abspath, regfile121_name)
        self.mount_a.run_shell_payload(f"mkdir -p {dir21_abspath}")
        self.mount_a.run_shell_payload(f"touch {regfile121_abspath}")

        self.mount_a.client_remote.write_file(regfile_abspath, 'somedata')
        self.mount_a.client_remote.write_file(regfile121_abspath,
                                              'somemoredata')

        # TODO: is there a way to trigger/force update ceph.dir.rbytes?
        # wait so that attr ceph.dir.rbytes gets a chance to be updated.
        sleep(20)

        expected_patterns = []
        path_to_files = []

        def append_expected_output_pattern(f):
            if f == '/':
                expected_patterns.append(r'{}{}{}'.format(size, " +", '.' + f))
            else:
                expected_patterns.append(r'{}{}{}'.format(
                    size, " +",
                    path_prefix + path.relpath(f, self.mount_a.mountpoint)))

        for f in [dir_abspath, regfile_abspath, regfile121_abspath,
                  hlink_abspath, slink_abspath, slink2_abspath]:
            size = humansize(self.mount_a.stat(
                f, follow_symlinks=False)['st_size'])
            append_expected_output_pattern(f)

        # get size for directories containig regfiles within
        for f in [dir2_abspath, dir21_abspath]:
            size = humansize(self.mount_a.stat(regfile121_abspath,
                                               follow_symlinks=False)[
                                 'st_size'])
            append_expected_output_pattern(f)

        # get size for CephFS root
        size = 0
        for f in [regfile_abspath, regfile121_abspath, slink_abspath,
                  slink2_abspath]:
            size += self.mount_a.stat(f, follow_symlinks=False)['st_size']
        size = humansize(size)
        append_expected_output_pattern('/')

        if return_path_to_files:
            for p in [dir_abspath, regfile_abspath, dir2_abspath,
                      dir21_abspath, regfile121_abspath, hlink_abspath,
                      slink_abspath, slink2_abspath]:
                path_to_files.append(path.relpath(p, self.mount_a.mountpoint))

            return expected_patterns, path_to_files
        else:
            return expected_patterns

    def test_du_works_recursively_with_no_path_in_args(self):
        expected_patterns_in_output = self._setup_files()
        du_output = self.get_cephfs_shell_cmd_output('du -r')

        for expected_output in expected_patterns_in_output:
            self.assertRegex(du_output, expected_output)

    def test_du_with_path_in_args(self):
        expected_patterns_in_output, path_to_files = self._setup_files(
            True, path_prefix='')

        args = ['du', '/']
        for p in path_to_files:
            args.append(p)
        du_output = self.get_cephfs_shell_cmd_output(args)

        for expected_output in expected_patterns_in_output:
            self.assertRegex(du_output, expected_output)

    def test_du_with_no_args(self):
        expected_patterns_in_output = self._setup_files()

        du_output = self.get_cephfs_shell_cmd_output('du')

        for expected_output in expected_patterns_in_output:
            # Since CWD is CephFS root and being non-recursive expect only
            # CWD in DU report.
            if expected_output.find('/') == len(expected_output) - 1:
                self.assertRegex(du_output, expected_output)


class TestDF(TestCephFSShell):
    def validate_df(self, filename):
        df_output = self.get_cephfs_shell_cmd_output('df ' + filename)
        log.info("cephfs-shell df output:\n{}".format(df_output))

        shell_df = df_output.splitlines()[1].split()

        block_size = int(self.mount_a.df()["total"]) // 1024
        log.info("cephfs df block size output:{}\n".format(block_size))

        st_size = int(self.mount_a.stat(filename)["st_size"])
        log.info("cephfs stat used output:{}".format(st_size))
        log.info("cephfs available:{}\n".format(block_size - st_size))

        self.assertTupleEqual((block_size, st_size, block_size - st_size),
                              (int(shell_df[0]), int(shell_df[1]),
                               int(shell_df[2])))

    def test_df_with_no_args(self):
        expected_output = ''
        df_output = self.get_cephfs_shell_cmd_output('df')
        assert df_output == expected_output

    def test_df_for_valid_directory(self):
        dir_name = 'dir1'
        mount_output = self.mount_a.run_shell_payload(f"mkdir {dir_name}")
        log.info("cephfs-shell mount output:\n{}".format(mount_output))
        self.validate_df(dir_name)

    def test_df_for_invalid_directory(self):
        dir_abspath = path.join(self.mount_a.mountpoint, 'non-existent-dir')
        self.negtest_cephfs_shell_cmd(cmd='df ' + dir_abspath,
                                      errmsg='error in stat')

    def test_df_for_valid_file(self):
        s = 'df test' * 14145016
        o = self.get_cephfs_shell_cmd_output("put - dumpfile", stdin=s)
        log.info("cephfs-shell output:\n{}".format(o))
        self.validate_df("dumpfile")


class TestQuota(TestCephFSShell):
    dir_name = 'testdir'

    def create_dir(self):
        mount_output = self.get_cephfs_shell_cmd_output(
            'mkdir ' + self.dir_name)
        log.info("cephfs-shell mount output:\n{}".format(mount_output))

    def set_and_get_quota_vals(self, input_val, check_status=True):
        self.run_cephfs_shell_cmd(['quota', 'set', '--max_bytes',
                                   input_val[0], '--max_files', input_val[1],
                                   self.dir_name], check_status=check_status)

        quota_output = self.get_cephfs_shell_cmd_output(
            ['quota', 'get', self.dir_name],
            check_status=check_status)

        quota_output = quota_output.split()
        return quota_output[1], quota_output[3]

    def test_set(self):
        self.create_dir()
        set_values = ('6', '2')
        self.assertTupleEqual(self.set_and_get_quota_vals(set_values),
                              set_values)

    def test_replace_values(self):
        self.test_set()
        set_values = ('20', '4')
        self.assertTupleEqual(self.set_and_get_quota_vals(set_values),
                              set_values)

    def test_set_invalid_dir(self):
        set_values = ('5', '5')
        try:
            self.assertTupleEqual(self.set_and_get_quota_vals(
                set_values, False), set_values)
            raise Exception(
                "Something went wrong!! Values set for non existing directory")
        except IndexError:
            # Test should pass as values cannot be set for non
            # existing directory
            pass

    def test_set_invalid_values(self):
        self.create_dir()
        set_values = ('-6', '-5')
        try:
            self.assertTupleEqual(self.set_and_get_quota_vals(set_values,
                                                              False),
                                  set_values)
            raise Exception("Something went wrong!! Invalid values set")
        except IndexError:
            # Test should pass as invalid values cannot be set
            pass

    def test_exceed_file_limit(self):
        self.test_set()
        dir_abspath = path.join(self.mount_a.mountpoint, self.dir_name)
        self.mount_a.run_shell_payload(f"touch {dir_abspath}/file1")
        file2 = path.join(dir_abspath, "file2")
        try:
            self.mount_a.run_shell_payload(f"touch {file2}")
            raise Exception(
                "Something went wrong!! File creation should have failed")
        except CommandFailedError:
            # Test should pass as file quota set to 2
            # Additional condition to confirm file creation failure
            if not path.exists(file2):
                return 0
            raise

    def test_exceed_write_limit(self):
        self.test_set()
        dir_abspath = path.join(self.mount_a.mountpoint, self.dir_name)
        filename = 'test_file'
        file_abspath = path.join(dir_abspath, filename)
        try:
            # Write should fail as bytes quota is set to 6
            self.mount_a.client_remote.write_file(file_abspath,
                                                  'Disk raise Exception')
            raise Exception("Write should have failed")
        except CommandFailedError:
            # Test should pass only when write command fails
            path_exists = path.exists(file_abspath)
            if not path_exists:
                # Testing with teuthology: No file is created.
                return 0
            elif path_exists and not path.getsize(file_abspath):
                # Testing on Fedora 30: When write fails, empty
                # file gets created.
                return 0
            else:
                raise


class TestXattr(TestCephFSShell):
    dir_name = 'testdir'

    def create_dir(self):
        self.run_cephfs_shell_cmd('mkdir ' + self.dir_name)

    def set_get_list_xattr_vals(self, input_val, negtest=False):
        setxattr_output = self.get_cephfs_shell_cmd_output(
            ['setxattr', self.dir_name, input_val[0], input_val[1]])
        log.info("cephfs-shell setxattr output:\n{}".format(setxattr_output))

        getxattr_output = self.get_cephfs_shell_cmd_output(
            ['getxattr', self.dir_name, input_val[0]])
        log.info("cephfs-shell getxattr output:\n{}".format(getxattr_output))

        listxattr_output = self.get_cephfs_shell_cmd_output(
            ['listxattr', self.dir_name])
        log.info("cephfs-shell listxattr output:\n{}".format(listxattr_output))

        return listxattr_output, getxattr_output

    def test_set(self):
        self.create_dir()
        set_values = ('user.key', '2')
        self.assertTupleEqual(self.set_get_list_xattr_vals(set_values),
                              set_values)

    def test_reset(self):
        self.test_set()
        set_values = ('user.key', '4')
        self.assertTupleEqual(self.set_get_list_xattr_vals(set_values),
                              set_values)

    def test_non_existing_dir(self):
        input_val = ('user.key', '9')
        self.negtest_cephfs_shell_cmd(
            cmd=['setxattr', self.dir_name, input_val[0],
                 input_val[1]])
        self.negtest_cephfs_shell_cmd(
            cmd=['getxattr', self.dir_name, input_val[0]])
        self.negtest_cephfs_shell_cmd(cmd=['listxattr', self.dir_name])


class TestLS(TestCephFSShell):
    dir_name = 'test_dir'
    hidden_dir_name = '.test_hidden_dir'

    def test_ls(self):
        """ Test that ls prints files in CWD. """
        self.run_cephfs_shell_cmd(f'mkdir {self.dir_name}')

        ls_output = self.get_cephfs_shell_cmd_output("ls")
        log.info(f"output of ls command:\n{ls_output}")

        self.assertIn(self.dir_name, ls_output)

    def test_ls_a(self):
        """ Test ls -a prints hidden files in CWD."""

        self.run_cephfs_shell_cmd(f'mkdir {self.hidden_dir_name}')

        ls_a_output = self.get_cephfs_shell_cmd_output(['ls', '-a'])
        log.info(f"output of ls -a command:\n{ls_a_output}")

        self.assertIn(self.hidden_dir_name, ls_a_output)

    def test_ls_does_not_print_hidden_dir(self):
        """ Test ls command does not print hidden directory """

        self.run_cephfs_shell_cmd(f'mkdir {self.hidden_dir_name}')

        ls_output = self.get_cephfs_shell_cmd_output("ls")
        log.info(f"output of ls command:\n{ls_output}")

        self.assertNotIn(self.hidden_dir_name, ls_output)

    def test_ls_a_prints_non_hidden_dir(self):
        """ Test ls -a command prints non hidden directory """

        self.run_cephfs_shell_cmd(
            f'mkdir {self.hidden_dir_name} {self.dir_name}')

        ls_a_output = self.get_cephfs_shell_cmd_output(['ls', '-a'])
        log.info(f"output of ls -a command:\n{ls_a_output}")

        self.assertIn(self.dir_name, ls_a_output)

    def test_ls_H_prints_human_readable_file_size(self):
        """ Test "ls -lH" prints human readable file size."""

        file_sizes = ['1', '1K', '1M', '1G']
        file_names = ['dump1', 'dump2', 'dump3', 'dump4']

        for (file_size, file_name) in zip(file_sizes, file_names):
            temp_file = self.mount_a.client_remote.mktemp(file_name)
            self.mount_a.run_shell_payload(
                f"fallocate -l {file_size} {temp_file}")
            self.mount_a.run_shell_payload(f'mv {temp_file} ./')

        ls_H_output = self.get_cephfs_shell_cmd_output(['ls', '-lH'])

        ls_H_file_size = set()
        for line in ls_H_output.split('\n'):
            ls_H_file_size.add(line.split()[1])

        # test that file sizes are in human readable format
        self.assertEqual({'1B', '1K', '1M', '1G'}, ls_H_file_size)

    def test_ls_s_sort_by_size(self):
        """ Test "ls -S" sorts file listing by file_size """
        test_file1 = "test_file1.txt"
        test_file2 = "test_file2.txt"
        file1_content = 'A' * 102
        file2_content = 'B' * 10

        self.run_cephfs_shell_cmd(f"write {test_file1}", stdin=file1_content)
        self.run_cephfs_shell_cmd(f"write {test_file2}", stdin=file2_content)

        ls_s_output = self.get_cephfs_shell_cmd_output(['ls', '-lS'])

        file_sizes = []
        for line in ls_s_output.split('\n'):
            file_sizes.append(line.split()[1])

        # test that file size are in ascending order
        self.assertEqual(file_sizes, sorted(file_sizes))


class TestMisc(TestCephFSShell):
    def test_issue_cephfs_shell_cmd_at_invocation(self):
        """
        Test that `cephfs-shell -c conf cmd` works.
        """
        # choosing a long name since short ones have a higher probability
        # of getting matched by coincidence.
        dirname = 'somedirectory'
        self.run_cephfs_shell_cmd(['mkdir', dirname])

        output = self.mount_a.client_remote.sh(['cephfs-shell', 'ls']). \
            strip()

        self.assertRegex(output, dirname)

    def test_help(self):
        """
        Test that help outputs commands.
        """
        o = self.get_cephfs_shell_cmd_output("help all")
        log.info("output:\n{}".format(o))

<<<<<<< HEAD

=======
    def test_chmod(self):
        """Test chmod is allowed above o0777 """
        
        test_file1 = "test_file2.txt"
        file1_content = 'A' * 102
        self.run_cephfs_shell_cmd(f"write {test_file1}", stdin=file1_content)
        self.run_cephfs_shell_cmd(f"chmod 01777 {test_file1}")
        
>>>>>>> 524ef525
class TestShellOpts(TestCephFSShell):
    """
    Contains tests for shell options from conf file and shell prompt.
    """

    def setUp(self):
        super(type(self), self).setUp()

        # output of following command -
        # editor - was: 'vim'
        # now: '?'
        # editor: '?'
        self.editor_val = self.get_cephfs_shell_cmd_output(
            'set editor ?, set editor').split('\n')[2]
        self.editor_val = self.editor_val.split(':')[1]. \
            replace("'", "", 2).strip()

    def write_tempconf(self, confcontents):
        self.tempconfpath = self.mount_a.client_remote.mktemp(
            suffix='cephfs-shell.conf')
        self.mount_a.client_remote.write_file(self.tempconfpath,
                                              confcontents)

    def test_reading_conf(self):
        self.write_tempconf("[cephfs-shell]\neditor =  ???")

        # output of following command -
        # CephFS:~/>>> set editor
        # editor: 'vim'
        final_editor_val = self.get_cephfs_shell_cmd_output(
            cmd='set editor', shell_conf_path=self.tempconfpath)
        final_editor_val = final_editor_val.split(': ')[1]
        final_editor_val = final_editor_val.replace("'", "", 2)

        self.assertNotEqual(self.editor_val, final_editor_val)

    def test_reading_conf_with_dup_opt(self):
        """
        Read conf without duplicate sections/options.
        """
        self.write_tempconf("[cephfs-shell]\neditor = ???\neditor = " +
                            self.editor_val)

        # output of following command -
        # CephFS:~/>>> set editor
        # editor: 'vim'
        final_editor_val = self.get_cephfs_shell_cmd_output(
            cmd='set editor', shell_conf_path=self.tempconfpath)
        final_editor_val = final_editor_val.split(': ')[1]
        final_editor_val = final_editor_val.replace("'", "", 2)

        self.assertEqual(self.editor_val, final_editor_val)

    def test_setting_opt_after_reading_conf(self):
        self.write_tempconf("[cephfs-shell]\neditor = ???")

        # output of following command -
        # editor - was: vim
        # now: vim
        # editor: vim
        final_editor_val = self.get_cephfs_shell_cmd_output(
            cmd='set editor %s, set editor' % self.editor_val,
            shell_conf_path=self.tempconfpath)
        final_editor_val = final_editor_val.split('\n')[2]
        final_editor_val = final_editor_val.split(': ')[1]
        final_editor_val = final_editor_val.replace("'", "", 2)

        self.assertEqual(self.editor_val, final_editor_val)<|MERGE_RESOLUTION|>--- conflicted
+++ resolved
@@ -279,11 +279,7 @@
         Test that rmdir does not delete directory containing file
         """
         self.run_cephfs_shell_cmd("mkdir " + self.dir_name)
-<<<<<<< HEAD
-        self.run_cephfs_shell_cmd("put - test_dir/dumpfile",
-                                  stdin="Valid File")
-        self.run_cephfs_shell_cmd("rmdir" + self.dir_name)
-=======
+
         self.run_cephfs_shell_cmd("put - test_dir/dumpfile", stdin="Valid File")
         # see comment below
         # with self.assertRaises(CommandFailedError) as cm:
@@ -293,7 +289,6 @@
         # skipping it for not since error codes used by cephfs-shell are not
         # standard and they may change soon.
         # self.assertEqual(cm.exception.exitcode, 39)
->>>>>>> 524ef525
         self.mount_a.stat(self.dir_name)
 
     def test_rmdir_existing_file(self):
@@ -1021,9 +1016,7 @@
         o = self.get_cephfs_shell_cmd_output("help all")
         log.info("output:\n{}".format(o))
 
-<<<<<<< HEAD
-
-=======
+
     def test_chmod(self):
         """Test chmod is allowed above o0777 """
         
@@ -1032,7 +1025,6 @@
         self.run_cephfs_shell_cmd(f"write {test_file1}", stdin=file1_content)
         self.run_cephfs_shell_cmd(f"chmod 01777 {test_file1}")
         
->>>>>>> 524ef525
 class TestShellOpts(TestCephFSShell):
     """
     Contains tests for shell options from conf file and shell prompt.
